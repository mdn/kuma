--- conflicted
+++ resolved
@@ -9,7 +9,6 @@
 		$('.tagit-new input').attr('placeholder', gettext('New tag...'));
 	});
 
-<<<<<<< HEAD
 	/* 
 		Toggle for quick links show/hide
 	*/
@@ -24,13 +23,12 @@
 			$('#wiki-controls .quick-links').toggleClass('hidden');
 		});
 	})();
-=======
+
 	// "From Search" submenu click
 	$('.from-search-navigate').mozMenu({
 		submenu: $('.from-search-toc'),
 		brickOnClick: true
 	});
->>>>>>> d84da350
 
 
 })(jQuery);