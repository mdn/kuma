--- conflicted
+++ resolved
@@ -13,14 +13,7 @@
   background #fff
   margin-bottom (grid-spacing / 2)
 
-<<<<<<< HEAD
-  a
-    color link-color !important
-
 h3 {selector-icon}
-=======
-h3 i[class^='icon-']
->>>>>>> 9c64448c
   compat-important(margin-right, (grid-spacing * .75))
 
 p
