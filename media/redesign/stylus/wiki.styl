--- conflicted
+++ resolved
@@ -167,12 +167,8 @@
 
 /* wiki article display */
 article {
-<<<<<<< HEAD
-  position: relative;
-  overflow-x: auto;
-=======
     position: relative;
->>>>>>> dfc179e5
+    overflow-x: auto;
 
     .external-icon:not([href^='https://mdn.mozillademos.org']) {
         white-space: pre-line;
