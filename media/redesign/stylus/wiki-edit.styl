/* Styles for the new article, article edit, article translation, and page move
   templates. */

@import 'includes/vars.styl';
@import 'includes/mixins.styl';

/* Space needed to account for the absolutely-positioned #page-buttons element. */
$space-for-buttons = 40px;

/* Space around the <summary> element. Store these to align other elements with <summary>. */
$summary-margin = 0 ($grid-spacing / 2) ($grid-spacing / 2);
$summary-padding = 5px;

#new-document, #edit-document, #translate-document, .move-page {
    .page-buttons {
        bidi-value(text-align, right, left);
        float: none;
        padding: 0;
        margin-bottom: -10px;

        li {
            margin-bottom: 10px;
        }

        a, button {
            border: 0;
            display: inline-block;
            vendorize(box-shadow, 1px 1px 0 rgba(0,0,0,.25));
        }
    }
    iframe#save-and-edit-target {
        offscreen();
    }
}

#new-document, #edit-document, #translate-document {
    .editing {
        position: relative;
    }

    h1 {
        letter-spacing: normal;
        line-height: 40px;
        margin-bottom: ($grid-spacing);

        .action {
            set-larger-font-size();
            display: block;
            line-height: 20px;
        }

        em {
            color: #333;
            font-style: normal;
            margin-left: -3px;
            text-transform: none;
        }
    }

    h2 {
        margin-bottom: $grid-spacing;
        text-transform: none;
    }

    summary h2 {
        display: inline-block;
        margin-bottom: 0;
    }

    h2 {$selector-icon}, h3 {$selector-icon} {
        @extend $right-icons;
    }

    .title {
        h1 {
            color: #888;
            bidi-value(float, left, right);
        }
    }

    #page-attachments-new-table {
        textarea {
            height: 40px;
        }
    }

    summary {
        clearfix();
        set-font-size(20px);
        cursor: pointer;
        margin: $summary-margin;
        padding: $summary-padding;
    }

    .page-buttons {
        z-index: 1; /* Move above the .title and .metadata classes to be clickable. */
    }
}

#new-document, #edit-document {
    ul.metadata {
        display: none;
        float: none;
        margin-top: ($grid-spacing / 2);
        margin-bottom: ($grid-spacing / 2);
        width: auto;

        .new & {
            display: block;
        }

        li {
            .metadataDisplay {
                display: inline-block;
                padding: 8px 0 0 3px;
            }

            &.metadata-choose-parent {
                display: none;
                set-font-size($small-bump-font-size);
            }

            input, input#id_title {
                float: left;
                margin: 2px 0px;
                padding: 6px 8px;
                width: 70%;
            }

            select {
                float: left;
                margin: 5px 0;
            }

            label, legend {
                color: #888;
                display: block;
                float: left;
                font-weight: bold;
                line-height: 2.5;
                padding-right: 5px;
                text-align: right;
                width: auto;
            }
        }
    }

    .metadata .duration-container {
        display: inline-block;
        float: left;
        margin-left: 5px;

        input {
            display: inline-block;
            width: 50px;
        }

        div {
            display: inline-block;
            margin-right: 5px;
        }

        label {
            float: right;
            margin-left: 5px;
        }
    }

    #ace_content {
        height: 500px;
        position: relative;
        width: 100%;

        .ace_warning, .ace_error {
            background-image: none;
        }
    }
}

#edit-document {
    #article-head {
        position: relative;
    }


    h1{
        margin-top: 0;
    }

    .first-contrib-welcome {
        background: $light-background-color;
        border: 5px solid $header-background-color;
        padding: 15px 15px 10px;
        margin-bottom: 20px;

        h2 {
            margin: 0 0 10px;
            font: bold 18px/1.5 'Open Sans', sans-serif;
        }

        p {
            margin-bottom: 8px;
        }
    }

    .save-state {
        set-smaller-font-size();
        clear: both;
        color: #888;
        margin: 0;
    }
}

#translate-document, .move-page {
    .description {
        li {
            clearfix();
            clear: both;
            margin: 0 0 7px;
        }

        dl {
            margin: 0;
        }

        dt {
            display: inline-block;
            font-style: normal;
            font-weight: bold;
            margin-right: 10px;
        }

        dd {
            display: inline-block;
        }
    }
}

#translate-document {

    .description {
        margin: $summary-margin;
        padding: $summary-padding;
    }

    .approved, .localized {
            width: 50%;
            bidi-value(float, left, right);
    }

    .approved {
        header{
            height: auto;
            padding-right: 25px;
            padding-bottom: 0;
        }
    }

    .translate-rendered {
        overflow-x: hidden;

        pre {
            white-space: normal;
        }
    }

    .change-locale {
        margin-top: ($grid-spacing * -1);
        margin-bottom: ($grid-spacing / 2);
        bidi-value(clear, left, right);
        bidi-value(float, left, right);
        set-font-size($smaller-font-size);
    }

    header .page-buttons {
        clear: both;
        margin-bottom: 0;
    }


    #page-comment .icon-comment-alt {
        display: none;
    }

    .translate-only {

        .localized, .approved {
            width: 100%;
            float: none;
        }

        .boxed, .doc-mode-btn {
            display: none;
        }

        .translate-buttons {
            margin-top: 0;
            margin-left: 10px;
            display: inline-block;
        }

        .approved header {
            padding-right: 0;
        }

        .approved-title {
            display: inline-block;
            float: left;
        }

    }

}


.move-page {
    dl {
        width: auto;
    }

    dt {
        width: 120px;
    }

    input[type=text] {
        width: 400px;
    }

    #page-buttons {
        right: auto;
        top: auto;
        text-align: left;
        float: none;
        margin: $grid-spacing 0;
        position: relative;
    }

    .warning {
        color: #fff;
    }
}

.translate-source {
    textarea {
        width: 100%;
        vendorize(box-sizing, border-box);
        border: 0;
        /* Same formatting as CKEditor source view */
        font-family: 'Courier New', Monospace;
        font-size: small;
        white-space: pre;
    }
}

.translate-buttons {
    margin-top: 19px; /* Margin to level buttons with CKEditor top */
    text-align: right;

    button {
        margin-bottom: 10px; /* Margin when buttons are stacked */
    }
}
/* CKEditor adjustments, many marked as !important to override CKEditor's issues */
.ui-autocomplete {
    z-index: 100001 !important; /* Ugly, but have to do this for the autocomplete component to display on top of the CKEditor dialog */
    max-height: 200px;
    overflow: auto;
}
.cke_skin_kuma .cke_rcombo .cke_text {
    width: 130px !important;
}
.cke_skin_kuma .cke_rcombopanel {
<<<<<<< HEAD
  height: 280px !important;
=======
    height: 280px !important;
}

/* Fixes CKEditor autogrow + maximize issues */
.cke_maximized_editor #content-fields header {
    position: fixed !important;
    top: -200px !important;
}
.cke_maximized_editor div.cke_toolbox {
    position: relative !important;
    top: auto !important;
    width: auto !important;
>>>>>>> 735db76e
}<|MERGE_RESOLUTION|>--- conflicted
+++ resolved
@@ -370,20 +370,5 @@
     width: 130px !important;
 }
 .cke_skin_kuma .cke_rcombopanel {
-<<<<<<< HEAD
-  height: 280px !important;
-=======
     height: 280px !important;
-}
-
-/* Fixes CKEditor autogrow + maximize issues */
-.cke_maximized_editor #content-fields header {
-    position: fixed !important;
-    top: -200px !important;
-}
-.cke_maximized_editor div.cke_toolbox {
-    position: relative !important;
-    top: auto !important;
-    width: auto !important;
->>>>>>> 735db76e
 }