/*----------------------------------------------------------------------------
Screen CSS file for Mozilla Developer Network
Created by Craig Cook - focalcurve.com
        on 1 June, 2010

Colors -
Orange        #fb9500
Green         #8dc434
Blue          #00b6f0
Red           #ed2024
Gold          #f8d575
Off-black     #333
Dark red      #630a0c

Link          #369
Hover         #25a
Visited       #69c

Font sizes -
16px *  .875 = 14px (base size)

14px * 1.857 = 26px
14px * 1.714 = 24px
14px * 1.571 = 22px
14px * 1.428 = 20px
14px * 1.285 = 18px
14px * 1.142 = 16px
14px *  .928 = 13px
14px *  .857 = 12px
14px *  .786 = 11px
14px *  .714 = 10px
14px *  .642 = 9px
-----------------------------------------------------------------------------*/

/* @Fonts *********/
@font-face {
	font-family: "League Gothic";
  src: url('../fonts/League_Gothic-webfont.eot'); /* IE9 */
  src: url('../fonts/League_Gothic-webfont.eot?') format('eot'), /* IE6-8 */
       url('../fonts/League_Gothic-webfont.woff') format('woff'), /* Modern browsers */
  	   url('../fonts/League_Gothic-webfont.ttf') format('truetype'), /* Older Webkits */
	     url('../fonts/League_Gothic-webfont.svg#webfont') format('svg'); /* Opera */
	font-weight: normal;
	font-style: normal;
}

@font-face {
	font-family: "Bebas Neue";
	src: url('../fonts/BebasNeue-webfont.eot'); /* IE9 */
 	src: url('../fonts/BebasNeue-webfont.eot?') format('eot'), /* IE6-8 */
 	     url('../fonts/BebasNeue-webfont.woff') format('woff'), /* Modern browsers */
	     url('../fonts/BebasNeue-webfont.ttf') format('truetype'), /* Older Webkits */
	     url('../fonts/BebasNeue-webfont.svg#webfont') format('svg'); /* Opera */
	font-weight: normal;
	font-style: normal;
}

@font-face {
	font-family: "Carto Bold";
	src: url('../fonts/CartoGothicStd-Bold-webfont.eot'); /* IE9 */
 	src: url('../fonts/CartoGothicStd-Bold-webfont.eot?') format('eot'), /* IE6-8 */
 		   url('../fonts/CartoGothicStd-Bold-webfont.woff') format('woff'), /* Modern browsers */
	     url('../fonts/CartoGothicStd-Bold-webfont.ttf') format('truetype'), /* Older Webkits */
	     url('../fonts/CartoGothicStd-Bold-webfont.svg#webfont') format('svg'); /* Opera */
	font-weight: bold;
	font-style: normal;
}

@font-face {
	font-family: "Milk";
	src: url('../fonts/ABTSmilk.eot'); /* IE9 */
 	src: url('../fonts/ABTSmilk.eot?') format('eot'), /* IE6-8 */
 	     url('../fonts/ABTSmilk.woff') format('woff'), /* Modern browsers */
	     url('../fonts/ABTSmilk.ttf') format('truetype'), /* Older Webkits */
	     url('../fonts/ABTSmilk.svg#webfont') format('svg'); /* Opera */
	font-weight: normal;
	font-style: normal;
}

@font-face {
	font-family: "Museo Sans";
	src: url('../fonts/MuseoSans_500-webfont.eot'); /* IE9 */
 	src: url('../fonts/MuseoSans_500-webfont.eot?') format('eot'), /* IE6-8 */
 	     url('../fonts/MuseoSans_500-webfont.woff') format('woff'), /* Modern browsers */
	     url('../fonts/MuseoSans_500-webfont.ttf') format('truetype'), /* Older Webkits */
	     url('../fonts/MuseoSans_500-webfont.svg#webfont') format('svg'); /* Opera */
	font-weight: normal;
	font-style: normal;
}

/* @Reset *********/
header, hgroup, nav, section, article, aside, footer { display: block; }
html, body, form, fieldset, legend, figure,
h1, h2, h3, h4, h5, h6, dt, dd { margin: 0; padding: 0; }
blockquote:before, blockquote:after, q:before, q:after { content: ""; }
blockquote, q { quotes: "" ""; }
fieldset, a img { border: 0; }
address, caption, cite, code, dfn, th, var { font-style: inherit; font-weight: inherit; }
abbr, acronym, dfn { border-bottom: 1px dotted #666; font-variant: normal; cursor: help; }
input, button, textarea, select, optgroup, option { font-family: inherit; font-size: inherit; font-style: inherit; font-weight: inherit; }
textarea { -webkit-appearance: textfield; -moz-appearance: textfield; }
table { border-collapse: collapse; border-spacing: 0; margin: 0 0 1.286em; }
caption, th { text-align: left; }
p, pre, blockquote, dl, ul, ol { margin: 0 0 1.286em; padding: 0; }
li ul, li ol { margin-bottom: 0; }
ul { list-style: none; }
legend { color: inherit; }
dt { font-style: italic; }
dd { margin: 0 0 .5em 22px; }
form ol, form ul { list-style: none; margin: 0 0 1.286em; }
abbr.updated, abbr.published { border: 0; cursor: default; }

/* @General elements and content *********/
html { background: #f6f6f1 url("../img/bg-content.png") fixed; }
body { min-height: 400px; font: 14px/1.286 "Lucida Grande", "Lucida Sans Unicode", Lucida, Arial, Helvetica, sans-serif; margin: 0 auto; color: #333; }

/*** @Links *********/
:link { color: #369; text-decoration: none; }
:visited { color: #69c; text-decoration: none; }
:link:hover, :link:focus, :link:active { color: #25a; text-decoration: underline; }
:visited:hover, :visited:focus, :visited:active { color: #25a; text-decoration: underline; }

a.go:after { content: "\00A0\000BB"; font: 1.3em Georgia, Times, "Times New Roman", serif; }

/*** @Buttons *********/
button, .button, input[type=submit], input[type=button] { padding: .35em .75em .2em; display: inline-block; background: #bd5642 url("../img/button-shade.png") 0 .75em repeat-x; color: #fff; font: 200 1em/1 "Bebas Neue", "League Gothic", Haettenschweiler, "Arial Narrow", sans-serif; text-decoration: none; text-transform: uppercase; letter-spacing: .5px; border: 0; -moz-border-radius: .2em; -webkit-border-radius: .2em; border-radius: .2em; -moz-box-shadow: 1px 1px 0 rgba(0,0,0,.25); -webkit-box-shadow: 1px 1px 0 rgba(0,0,0,.25); box-shadow: 1px 1px 0 rgba(0,0,0,.25); }
button:hover, input[type=submit]:hover, input[type=button]:hover, 
button:focus, input[type=submit]:focus, input[type=button]:focus, 
.button:hover, .button:focus, .button:active { background-color: #ae4935; color: #fff; cursor: pointer; text-decoration: none; }

.button.positive { background-color: #689032; }
.button.positive:hover, .button.positive:focus, .button.positive:active { background-color: #78a935; }

.choices .button { font-size: 1.714em; margin-right: 20px; }

/*** @Headings *********/
h1, h2, h3, h4, h5, h6 { margin: 0 0 .8em; }
h1, .page-title { font-size: 1.857em; }
h2 { font-size: 1.428em; }
h3 { font-size: 1.142em; }
h4, h5, h6 { font-size: 1em; }

/*** @Basics *********/
.page-title + p { margin-top: -1em; }
#content-main blockquote { padding: 0 25px; border-left: 5px solid #ccc; }
ol.prose { padding-left: 22px; }
ul.prose li { padding-left: 22px; background: url("../img/bullet.png") 0 .5em no-repeat; }
ul.prose ul li { background-image: url("../img/bullet-sub.png"); }

.cols-2 { -moz-column-count: 2; -moz-column-gap: 10px; -webkit-column-count: 2; -webkit-column-gap: 10px; column-count: 2; column-gap: 10px; }
.cols-3 { -moz-column-count: 3; -moz-column-gap: 10px; -webkit-column-count: 3; -webkit-column-gap: 10px; column-count: 3; column-gap: 10px; }
.cols-4 { -moz-column-count: 4; -moz-column-gap: 10px; -webkit-column-count: 4; -webkit-column-gap: 10px; column-count: 4; column-gap: 10px; }
.cols-5 { -moz-column-count: 5; -moz-column-gap: 10px; -webkit-column-count: 5; -webkit-column-gap: 10px; column-count: 5; column-gap: 10px; }

/*** @Section colors *********/
.docs { color: #fb9500; } /* orange */
.demos { color: #ed2024; } /* red */
.learning { color: #8dc434; } /* green */
.community { color: #00b6f0; } /* blue */

/*** @Forms *********/
form ul li { padding: 0; background: none; }
form ol { padding: 0; }

input[type=text], input[type=password], input[type=search], input[type=email], input[type=url], textarea { padding: 6px 8px; background: #fff; border: 1px solid #cbc8b9; }
input[type=text]:hover, input[type=password]:hover, input[type=search]:hover, input[type=email]:hover, input[type=url]:hover, textarea:hover,
input[type=text]:focus, input[type=password]:focus, input[type=search]:focus, input[type=email]:focus, input[type=url]:focus, textarea:focus { border-color: #b6b2a0; }

/* @Layout *********/
.wrap { position: relative; width: 940px; padding: 0 10px; margin: 0 auto; }
.wrap:after { content: "."; display: block; clear: both; height: 0; visibility: hidden; } /* clear floats */

#content { min-height: 400px; }
#content .wrap { padding-bottom: 1em; }
#content .wrap.sidebar { min-height: 400px; padding-bottom: 3em; background: transparent url("../img/bg-sidebar.png") 695px 0 no-repeat; }
.section-demos #content { border-top: 0; }

#content-main { width: 670px; float: left; padding: 20px 0 0; }
#content-main.full { width: 100%; float: none; clear: both; }
#content-sub { width: 235px; float: right; padding: 20px 0 0 20px; }

.main { width: 670px; float: left; }
.aside { width: 235px; float: right; }

/* @Header *********/
#masthead { background: #000; border-bottom: 4px solid #f8d575; color: #ccc; min-height: 66px; -moz-box-shadow: 0 1px 0 rgba(0,0,0,.25); -webkit-box-shadow: 0 1px 0 rgba(0,0,0,.25); box-shadow: 0 1px 0 rgba(0,0,0,.25); }
#masthead .wrap { padding-top: 10px; background: #000; }

.section-docs #masthead { border-bottom-color: #fb9500; }
.section-demos #masthead { border-bottom-color: #ed2024; }
.section-learning #masthead { border-bottom-color: #8dc434; }
.section-community #masthead { border-bottom-color: #00b6f0; }

.section-web #masthead,
.section-mobile #masthead,
.section-addons #masthead,
.section-mozilla #masthead { border-bottom-color: #f8d575; }

#branding { position: relative; float: left; width: 165px; }
#logo { margin: 4px 0 -4px; font: normal 28px/1 "Bebas Neue", "League Gothic", Haettenschweiler, Impact, "Arial Narrow", sans-serif; text-transform: uppercase; color: #fff; letter-spacing: 1px; }
#logo a { color: #fff; text-decoration: none; }

.global-notice { position: relative; border: solid #e6e1cf; border-width: 3px 0; color: #630; background: #eeecdf; background: rgba(245,235,200,.25); padding: 15px 20px 0; margin: 0 0 -1px; font-size: .857em; }

/*** @Main @Nav *********/
#nav { float: right; margin: 29px 0 0; font: 200 18px/1 "Bebas Neue", "League Gothic", "Arial Narrow", Arial, Helvetica, sans-serif; text-transform: uppercase; letter-spacing: .5px; }
#nav:after { content: "."; display: block; clear: both; height: 0; visibility: hidden; }
#nav a { color: #ccc; }
#nav a:hover, #nav a:focus, #nav a:active { color: #fff; outline: 0; }

#nav-main { float: right; margin: 0; }
#nav-main li { position: relative; display: inline-block; margin: 0 0 -6px 12px; }

#nav-main a { display: inline-block; height: 18px; padding-bottom: 9px; background: url("../img/nav-arrows.png") center bottom no-repeat; }
#nav-main a:hover, #nav-main a:focus, #nav-main a:active { text-decoration: none; padding-bottom: 8px; border-bottom: 1px solid #000; }

#nav-main .sub-menu a { display: inline; height: auto; padding: 0; background: none; }
#nav-main .sub-menu a:hover, #nav-main .sub-menu a:focus, #nav-main .sub-menu a:active { padding: 0; border: 0; }

#nav-main .toggle { position: relative; z-index: 99; padding-right: 12px; margin-right: -12px; }
#nav-main .menu { padding-right: 12px; background: url("../img/nav-arrows.png") right -545px no-repeat; }
#nav-main .menu:hover { background-position: right -645px; }

#nav-main-docs a:hover, #nav-main-docs a:focus, #nav-main-docs a:active { color: #ffae3b; }
#nav-main-demos a:hover, #nav-main-demos a:focus, #nav-main-demos a:active { color: #f33; }
#nav-main-learning a:hover, #nav-main-learning a:focus, #nav-main-learning a:active { color: #a7df38; }
#nav-main-community a:hover, #nav-main-community a:focus, #nav-main-community a:active { color: #0cf; }

#nav-main .menu { padding: 0 12px 0 0; background: url("../img/nav-arrows.png") 100% -545px no-repeat; }
#nav-main .menu:hover { background-position: 100% -595px; }
#nav-main #nav-main-docs:hover { background-position: 100% -645px; }
#nav-main #nav-main-community:hover { background-position: 100% -1145px; }

#nav-main .menu .sub-menu { position: absolute; z-index: 98; left: -999em; top: 27px; background: #000; list-style: none; width: 90px; font-size: 1em; padding: 10px 6px 4px; border: 4px solid #f8d575; text-align: center; -moz-box-shadow: 0 0 3px rgba(0,0,0,.5); -webkit-box-shadow: 0 0 3px rgba(0,0,0,.5); box-shadow: 0 0 3px rgba(0,0,0,.5); }
#nav-main .menu .sub-menu li { display: block; float: none; width: 100%; margin: 0 0 .35em; }
.hasJS #nav-main .menu .sub-menu, #nav-main .menu:hover .sub-menu { left: 50%; margin-left: -55px; }
.hasJS #nav-main .menu .sub-menu { display: none; }

.section-docs #nav-main-docs { background-position: right -645px; }
.section-docs #nav-main-docs .docs { padding-bottom: 9px; border: 0; color: #fb9500; background-position: center -130px; }
.section-demos #nav-main-demos .demos { padding-bottom: 9px; border: 0; color: #ed2024; background-position: center -430px; }
.section-learning #nav-main-learning .learning { padding-bottom: 9px; border: 0; color: #8dc434; background-position: center -230px; }
.section-community #nav-main-community { background-position: right -1145px; }
.section-community #nav-main-community .community { padding-bottom: 9px; border: 0; color: #00b6f0; background-position: center -330px; }

.section-docs #nav-main-docs .docs:hover, .section-docs #nav-main-docs .docs:focus, .section-docs #nav-main-docs .docs:active { color: #ffae3b; background-position: center -180px; border-bottom: 1px solid #000; padding-bottom: 8px; }
.section-demos #nav-main-demos .demos:hover, .section-demos #nav-main-demos .demos:focus, .section-demos #nav-main-demos .demos:active { color: #f33; background-position: center -480px; border-bottom: 1px solid #000; padding-bottom: 8px; }
.section-learning #nav-main-learning .learning:hover, .section-learning #nav-main-learning .learning:focus, .section-learning #nav-main-learning .learning:active { color: #a7df38; background-position: center -280px; border-bottom: 1px solid #000; padding-bottom: 8px; }
.section-community #nav-main-community .community:hover, .section-community #nav-main-community .community:focus, .section-community #nav-main-community .community:active { color: #0cf; background-position: center -380px; border-bottom: 1px solid #000; padding-bottom: 8px; }

.section-web #nav-main-topics, .section-mobile #nav-main-topics, .section-addons #nav-main-topics, .section-mozilla #nav-main-topics { background-position: 100% -595px; }
.section-web #nav-main-topics .toggle, .section-mobile #nav-main-topics .toggle, .section-addons #nav-main-topics .toggle, .section-mozilla #nav-main-topics .toggle { color: #f8d575; }

#nav-main .toggle { position: relative; z-index: 999; padding-right: 12px; margin: 0 -12px 0 0; background: url("../img/nav-arrows.png") no-repeat; }
#nav-main .toggle.open { height: 24px; padding-bottom: 9px; margin-bottom: -9px; border: 0; }

#nav-main #nav-main-topics .open { color: #f8d575; background-position: center -30px; }
#nav-main #nav-main-docs .open { color: #ffae3b; background-position: center -80px; }
#nav-main #nav-main-community .open { color: #00b6f0; background-position: center -1080px; }

#nav-main-topics a:hover, #nav-main-topics a:focus, #nav-main-topics a:active { color: #f8d575; }
#nav-main-community a:hover, #nav-main-community a:focus, #nav-main-community a:active { color: #0cf; }

#nav #nav-sub-community { border-color: #00b6f0; }

/*** @Shortcuts to @Docs *********/
#nav-main #nav-sub-docs { width: 420px; padding: 10px 15px; font-size: .857em; border-color: #fb9500; }
.hasJS #nav-main #nav-sub-docs, #nav-main .menu:hover #nav-sub-docs { margin-left: -230px; }
#nav-main #nav-sub-docs ul { list-style: none; margin: 0; overflow: hidden; font: 11px "Lucida Grande", "Lucida Sans Unicode", Lucida, Arial, Helvetica, sans-serif; text-transform: none; letter-spacing: normal; }
#nav-main #nav-sub-docs li { width: 24.9%; float: left; padding: .5em 0; margin: 0; text-align: center; }
#nav-main #nav-sub-docs li li { width: 100%; float: none; padding: 0; margin: 0; }
#nav-main #nav-sub-docs p { border-top: 1px solid #666; clear: both; padding: .75em 0 0; margin: .5em 0; text-align: right; font: .785em "Lucida Grande", "Lucida Sans Unicode", Lucida, Arial, Helvetica, sans-serif; text-transform: none; letter-spacing: normal; }
#nav-main #nav-sub-docs a { color: #ccc; height: auto; display: block; padding: .4em 0; border: 0; }
#nav-main #nav-sub-docs a:hover, #nav-sub-docs a:focus, #nav-sub-docs a:active { border: 0; padding: .4em 0; color: #fb9500; text-decoration: underline; }

/*** @Search *********/
#site-search { width: 280px; float: left; margin-top: 22px; }
#site-search p { margin: 0; }
#site-search #q { float: left; width: 180px; padding: 5px 4px 5px 28px; margin: -2px 4px 0 0; background: #fff url("../img/search-icons.png") 6px -147px no-repeat; border: 1px solid #666; color: #888; font-size: .857em; }
#site-search #q:hover, #site-search #q:focus { border-color: #9c0d10; color: #333; }
#site-search-gg { width: 60px; height: 28px; font-size: .642em; float: left; position: relative; }
#site-search-gg * { margin: 0; padding: 0; }
#site-search-gg img { height: 12px; display: block; position: absolute; top: 13px; }
#site-search-gg .gsc-branding-text { width: 60px; display: block; color: #666; position: absolute; top: 0; }

/*** @User status *********/
.user-state { width: 235px; float: right; text-align: right; color: #666; margin: 0 0 1em; }
.user-state a:link, .user-state a:visited { color: #ccc; }
.user-state a:hover, .user-state a:focus, .user-state a:active { color: #fff; }
#masthead .user-state { font-size: .786em; margin-bottom: 6px; position: absolute; right: 10px; top: 8px; }

/*** @Language Picker *********/
footer .languages { float: right; text-align: right; margin: 0 0 1em; }

/*** @Toolbar *********/
#nav-toolbar { font-size: .786em; text-shadow: 1px 1px 0 rgba(255,255,255,.25); padding: 3px 0; border-top: 1px solid #cbc8b9; border-bottom: 1px solid #f8f8f6; background: #e4e4d9; background: rgba(198,198,175,.35); }
#nav-toolbar a:link, #nav-toolbar a:visited { color: #6d6d67; }
#nav-toolbar a:hover, #nav-toolbar a:focus, #nav-toolbar a:active { color: #25a; }

#nav-toolbar .demo-submit { float: right; margin: 0; }
#nav-toolbar .demo-submit .button { color: #fff; text-shadow: none; font-size: 1.183em; padding: .35em 10px; background-color: #689032; background-position: 0 .85em; }
#nav-toolbar .demo-submit .button:hover, #nav-toolbar .demo-submit .button:focus, #nav-toolbar .demo-submit .button:active { background-color: #78a935; }

/*** @Breadcrumbs *********/
#nav-toolbar .crumbs { float: left; margin: .5em 0; }
#nav-toolbar .crumbs ol { margin: 0; list-style: none; }
#nav-toolbar .crumbs li { display: inline; padding-left: 13px; margin-left: 6px; background: url("../img/nav-arrows.png") -15px -698px no-repeat; }
#nav-toolbar .crumbs li:first-child { padding-left: 0; margin-left: 0; background: none; }

/*** @Paging (Next and Prev) *********/
#nav-toolbar .paging { float: right; width: 235px; margin: .5em 0; text-align: right; font-weight: bold; text-transform: uppercase; }
#nav-toolbar .paging ul { margin: 0; list-style: none; }
#nav-toolbar .paging li { display: inline; }
.paging a { background-image: url("../img/nav-arrows.png"); background-repeat: no-repeat; }
.paging li.prev { border-right: 1px solid #6d6d67; padding-right: 13px; margin-right: 10px; }
.paging li.prev a { padding-left: 13px; background-position: 0 -798px; }
.paging li.prev a:hover, .paging li.prev a:focus, .paging li.prev a:active { background-position: 0 -848px; }
.paging li.next a { padding-right: 13px; background-position: 100% -698px; }
.paging li.next a:hover, .paging li.next a:focus, .paging li.next a:active { background-position: 100% -748px; }
.paging li.first a { display: inline-block; width: 20px; margin-right: -8px; text-indent: -999em; background-position: 100% -997px; }
.paging li.first a:hover, .paging li.first a:focus, .paging li.first a:active { background-position: 100% -1047px; }
.paging li.last a { display: inline-block; width: 20px; margin-left: -8px; text-indent: -999em; background-position: 0 -897px; }
.paging li.last a:hover, .paging li.last a:focus, .paging li.last a:active { background-position: 0 -947px; }

/*** @Section @Nav *********/
#nav-section { position: relative; z-index: 99; display: block; clear: both; background: #f8d575; margin-bottom: -1px; font-size: .857em; text-transform: uppercase }
#nav-section ul { width: 940px; padding: 0 10px; margin: 0 auto; overflow: hidden; }
#nav-section li { float: left; margin-right: 15px; }
#nav-section a { height: 15px; padding: 8px 4px 12px; display: block; float: left; color: #666; background: url("../img/nav-arrows.png") 50% 50px no-repeat; }
#nav-section a:hover, #nav-section a:focus, #nav-section a:active { color: #000; text-decoration: none; background-position: 50% -460px; }
#nav-section .current a { color: #000; font-weight: bold; background-position: 50% -460px; }

/*** @Section @Head *********/
#section-head { padding: 15px 0; background: #cdc9bb; background: rgba(0,0,0,.12); border-top: 1px solid rgba(0,0,0,.5); }
#section-head .intro { float: left; width: 140px; margin: 4px 15px 0 10px; font: bold italic .875em Georgia, Times, "Times New Roman", serif; }
#section-head h1 { float: left; text-indent: -999em; height: 54px; margin: 0; background: transparent url("../img/logos-sections.png") no-repeat; }

#section-head #logo-web { width: 140px; background-position: 0 -100px; }
#section-head #logo-mobile { width: 245px; background-position: 0 -200px; }
#section-head #logo-addons { width: 285px; background-position: 0 -300px; }
#section-head #logo-apps { width: 170px; background-position: 0 -400px; }
#section-head #logo-moz { width: 275px; background-position: 0 -500px; }

#section-head .util { float: left; margin: 10px 0 0 30px; font-size: .857em; }
#section-head .util p { margin: 0 0 .25em; }
#section-head .util ul { list-style: none; margin: 0; }
#section-head .util li { float: left; margin-right: 20px; font-style: italic; font-weight: bold; }
#section-head .util a { display: inline-block; padding: 5px 0 5px 25px; background: url("../img/icons-headbar.png") no-repeat; }
#section-head .util-twitter a { background-position: 0 -300px; }
#section-head .util-rss a { background-position: 0 -350px; }
#section-head .util-discuss a { background-position: 0 -400px; }

/* @Home *********/
/*** @Welcome *********/
#welcome-bar { background: #000 url("../img/bg-thinstripe-lt.png"); border-bottom: 4px solid #f8d575; border-top: 4px solid #333; margin-top: -4px; color: #ccc; text-shadow: 1px 1px 0 rgba(0,0,0,.75); -moz-box-shadow: 0 1px 0 rgba(0,0,0,.25); -webkit-box-shadow: 0 1px 0 rgba(0,0,0,.25); box-shadow: 0 1px 0 rgba(0,0,0,.25); }
#welcome-bar .wrap { padding: 25px 160px; width: 620px; }
#welcome-bar h1 { font: normal 42px/1 "Museo Sans", sans-serif; text-align: center; color: #f8d475; margin: 0 0 .15em; }
#welcome-bar h1 b { font-weight: normal; color: #cc3435; }
#welcome-bar h2 { font-size: 1em; text-align: center; color: #fff; }
#welcome-bar p { font-size: .857em; line-height: 1.6; margin: 0; text-align: justify; }
#welcome-close { cursor: pointer; width: 28px; height: 28px; position: absolute; right: 15px; top: 15px; text-indent: -999em; overflow: hidden; background: #000 url("../img/icons-welcome.png") 0 -550px no-repeat; -moz-border-radius: 0; -webkit-border-radius: 0; border-radius: 0; }
#welcome-close:hover, #welcome-close:focus { background-position: 0 -600px; }

#welcome-open { position: absolute; right: 10px; top: -2px; z-index: 20; cursor: pointer; padding: 3px 8px; font: .785em/1 "Lucida Grande", "Lucida Sans Unicode", Lucida, Arial, Helvetica, sans-serif; text-transform: none; letter-spacing: normal; color: #444; background: #f8d575 none; -moz-border-radius: 0 0 3px 3px; -webkit-border-radius: 0 0 3px 3px; border-radius: 0 0 3px 3px; }
#welcome-open:hover, #welcome-open:focus { color: #000; cursor: pointer; }

/*** @Top @Docs *********/
#top-docs { background: #fff; margin: 20px 0 40px; padding: 19px; border: 1px solid #e8e8e8; overflow: hidden; -moz-box-shadow: 0 2px 2px rgba(0,0,0,.15); -webkit-box-shadow: 0 2px 2px rgba(0,0,0,.15); box-shadow: 0 2px 2px rgba(0,0,0,.15); }
#top-docs h1 { text-align: center; font: normal 24px/1.1 "Bebas Neue", "League Gothic", Haettenschweiler, "Arial Narrow", sans-serif; letter-spacing: .5px; text-transform: uppercase; }
#top-docs h1 b { font-weight: normal; color: #995c00; }
#top-docs ul { overflow: hidden; }
#top-docs li { width: 18%; padding: 0 .9%; float: left; border-left: 1px dotted gray; text-align: center;  }
#top-docs li:first-child { border: 0; }
#top-docs li li { width: 100%; float: none; margin: 0; border: 0; font-size: .857em; color: #666; }
#top-docs li a { font-weight: bold; display: block; padding: .4em 0; }
#top-docs .more { clear: both; margin: 1em 0 0; font-size: .857em; color: #666; text-align: center; }
#top-docs li a.more { margin: 0; font-size: 1em; color: #666; font-weight: normal; }

/*** @Promos *********/
#home-promos { clear: both; overflow: hidden; }
.home-promos .promo { float: left; position: relative; width: 218px; min-height: 163px; margin: 0 20px 40px 0; border: 1px solid rgba(0,0,0,.1); color: #fff; font-size: .714em; text-align: center; background: #666 url("../img/bg-thinstripe-dk.png"); -moz-box-shadow: 0 2px 2px rgba(0,0,0,.15); -webkit-box-shadow: 0 2px 2px rgba(0,0,0,.15); box-shadow: 0 2px 2px rgba(0,0,0,.15); }
.home-promos .promo:last-child { margin-right: 0; }
.home-promos .promo a { position: absolute; z-index: 10; display: block; height: 133px; padding: 15px; color: #fff; text-decoration: none;  }
.home-promos .promo h2 { margin: 0 0 .1em; font: 2.4em/1 "Bebas Neue"; text-transform: uppercase; letter-spacing: .5px; }
.home-promos .promo div { position: absolute; z-index: 5; height: 163px; width: 218px; background: url("../img/bg-homepromos.png") no-repeat; 
  opacity: .6; 
  -moz-transition-property: opacity, background-position; 
  -moz-transition-duration: 0.5s; 
  -webkit-transition-property: opacity, background-position;
  -webkit-transition-duration: 0.5s; 
  -o-transition-property: opacity, background-position; 
  -o-transition-duration: 0.5s; 
  transition-property: opacity, background-position;
  transition-duration: 0.5s;
}
.home-promos a:hover h2, .home-promos a:focus h2, .home-promos a:active h2 { text-decoration: underline; }
.home-promos .promo:hover div { 
  opacity: 1; 
  -moz-transition-property: opacity, background-position; 
  -moz-transition-duration: 0.25s; 
  -webkit-transition-property: opacity, background-position;
  -webkit-transition-duration: 0.25s; 
  -o-transition-property: opacity, background-position; 
  -o-transition-duration: 0.25s; 
  transition-property: opacity, background-position;
  transition-duration: 0.25s;  
}

#promo-learn { background-color: #7ea82a; }
#promo-learn div { background-position: 0 90px; }
#promo-learn:hover div { background-position: 0 80px; }
#promo-demos { background-color: #e24244; }
#promo-demos div { background-position: -240px 90px; }
#promo-demos:hover div { background-position: -240px 80px; }
#promo-foxdev { background-color: #022856; background-image: url("../img/bg-thinstripe-dk.png"), url("../img/bg-space-blue.jpg"); }
#promo-foxdev div { background-position: -480px 90px; }
#promo-foxdev:hover div { background-position: -480px 80px; }
#promo-aurora { margin-right: 0; background-color: #472f64; background-image: url("../img/bg-thinstripe-dk.png"), url("../img/bg-space-purple.jpg"); }
#promo-aurora div { background-position: -720px 90px; }
#promo-aurora:hover div { background-position: -720px 80px; }

.home-extra #webfwd-promo { margin: -15px 0 1.5em; }
.home-extra .col-1 { width: 420px; float: left; }
.home-extra .col-2 { width: 420px; float: right; }

/*** @News *********/
#home-news { width: 420px; float: left; padding: 0 20px; position: relative; }
#home-news h1 { margin: 0 0 .8em; font: normal 1.714em/1 "Bebas Neue", "League Gothic", Haettenschweiler, "Arial Narrow", sans-serif; letter-spacing: .5px; text-transform: uppercase; }
#home-news:before, #home-news:after { content: ""; display: block; width: 410px; height: 250px; position: absolute; background: #fff; border: 1px solid #cdcdcd; -moz-box-shadow: 0 1px 2px rgba(0,0,0,.2); -webkit-box-shadow: 0 1px 2px rgba(0,0,0,.2); box-shadow: 0 1px 2px rgba(0,0,0,.2); }
#home-news:before { top: 3.2em; left: 20px; z-index: 6; -moz-transform: translate(12px) rotate(2.5deg); -webkit-transform: translate(12px) rotate(2.5deg); -o-transform: translate(12px) rotate(2.5deg); transform: translate(12px) rotate(2.5deg); }
#home-news:after { top: 3.2em; left: 20px; z-index: 5; -moz-transform: translate(-8px) rotate(-3deg); -webkit-transform: translate(-8px) rotate(-3deg); -o-transform: translate(-8px) rotate(-3deg); transform: translate(-8px) rotate(-3deg); }
#home-news .hfeed { position: relative; z-index: 10; background: #fff; padding: 15px 20px; border: 1px solid #ccc; font-size: .857em; -moz-box-shadow: 0 1px 2px rgba(0,0,0,.2); -webkit-box-shadow: 0 1px 2px rgba(0,0,0,.2); box-shadow: 0 1px 2px rgba(0,0,0,.2); }
#home-news .hentry { border-bottom: 1px dotted #999; margin: 0 0 1em; padding: 0 0 1em; }
#home-news .hentry:last-child { border: 0; padding: 0; }
#home-news .entry-title { font-size: 14px; margin: 0 0 .5em; }
#home-news .entry-summary { margin: 0 0 .75em; }
#home-news .entry-meta { font-size: 11px; margin: 0; color: #666; }
#home-news .entry-meta :link, #home-news .entry-meta :visited { color: #333; }

/*** @Demos *********/
#home-demos { width: 420px; float: right; padding: 0 20px; }
#home-demos h1 { width: 60%; float: left; margin: 0 0 .8em; font: normal 1.714em/1 "Bebas Neue", "League Gothic", Haettenschweiler, "Arial Narrow", sans-serif; letter-spacing: .5px; text-transform: uppercase; }
#home-demos p.more { width: 35%; float: right; text-align: right; font-size: .857em; margin: .5em 0 0; }

#home-demos .gallery .demo { width: 180px; padding: 185px 10px 1px; margin: 0 0 20px 19px; }
#home-demos .gallery .demo.row-first { margin-left: 0; }
#home-demos .demo-title img { width: 180px; max-height: 133px; padding: 9px; border: 1px solid #ccc; -moz-box-shadow: 0 1px 2px rgba(0,0,0,.2); -webkit-box-shadow: 0 1px 2px rgba(0,0,0,.2); box-shadow: 0 1px 2px rgba(0,0,0,.2); }
#home-demos .demo-title a:hover img, #home #home-demos .demo-title a:focus img, #home #home-demos .demo-title a:active img { -moz-box-shadow: 0 1px 2px rgba(0,0,0,.4); -webkit-box-shadow: 0 1px 2px rgba(0,0,0,.4); box-shadow: 0 1px 2px rgba(0,0,0,.4); }
.hasJS #home-demos .gallery .demo { padding-top: 153px; }
.hasJS #home-demos .gallery .byline { display: none; }
.hasJS #home-demos .gallery .demo-title { text-indent: -999em; height: 0; margin: 0; }

#home #content .demohover { display: none; position: absolute; z-index: 99; margin: -6px -6px 0; border: 1px solid #ddd; -moz-border-radius: 9px; -webkit-border-radius: 6px; border-radius: 6px; -moz-box-shadow: 0 1px 2px rgba(0,0,0,.2); -webkit-box-shadow: 0 1px 2px rgba(0,0,0,.2); box-shadow: 0 1px 2px rgba(0,0,0,.2); }
#home #content .demohover .in { position: relative; width: 180px; padding: 165px 15px 9px; background: #fff; background: rgba(255,255,255,.95); -moz-border-radius: 6px; -webkit-border-radius: 6px; border-radius: 6px; }
#home #content .demohover .demo-title { font-size: 1.285em; }
#home #content .demohover .demo-title img { width: 180px; max-height: 180px; position: absolute; top: 5px; left: 5px; padding: 10px; -moz-box-shadow: none; -webkit-box-shadow: none; box-shadow: none; }
#home #content .demohover .extra { display: block; }
#home #content .demohover .launch { top: 115px; right: 25px; }

#home-demos .demo .flag, #home #content .demohover .flag { display: none; }

#home-demos .gallery .demo-submit { width: 180px; height: 133px; float: left; margin: 0 0 20px 20px; padding: 9px; background: #fff; border: 1px solid #ccc; -moz-box-shadow: 0 1px 2px rgba(0,0,0,.2); -webkit-box-shadow: 0 1px 2px rgba(0,0,0,.2); box-shadow: 0 1px 2px rgba(0,0,0,.2); }
#home-demos .gallery .demo-submit:hover { -moz-box-shadow: 0 1px 2px rgba(0,0,0,.4); -webkit-box-shadow: 0 1px 2px rgba(0,0,0,.4); box-shadow: 0 1px 2px rgba(0,0,0,.4); }
#home-demos .gallery .demo-submit p { text-align: center; width: 180px; height: 133px; background: url("../img/bg-checker.png"); font: normal 1.285em/1 "Bebas Neue", "League Gothic", Haettenschweiler, "Arial Narrow", sans-serif; letter-spacing: .5px; text-transform: uppercase; }
#home-demos .gallery .demo-submit strong { display: block; margin-top: 10px; font-weight: normal; font-size: 2em; color: #369; }
#home-demos .gallery .demo-submit a { display: block; width: 140px; height: 100px; padding: 25px 20px 8px;  color: #333; text-decoration: none; }
#home-demos .gallery .demo-submit a:hover strong, #home-demos .gallery .demo-submit a:focus strong, #home-demos .gallery .demo-submit a:active strong { color: #25a; text-decoration: underline; }

/* @Tabbed boxes *********/
.tabbed-on { border: 1px solid #aba9a5; padding-top: 3em; position: relative; }
.tabbed-on ul.index { position: absolute; top: 0; left: 0; border-bottom: 1px solid #aba9a5; background: rgba(0,0,0,.04) url("../img/light-shade.png") 0 1.5em repeat-x; }
ul.index { width: 100%; height: 3em; list-style: none; margin: 0; }
#content-main ul.index li { border: 1px solid #aba9a5; border-bottom: 0; cursor: pointer; float: left; margin-right: -1px; text-align: center; color: #4e4f52; background: #eee url("../img/light-shade.png") 0 1.25em repeat-x; padding: .75em 20px; min-width: 80px; font: 200 1.2em/1 "Bebas Neue", "League Gothic", Haettenschweiler, "Arial Narrow", sans-serif; text-transform: uppercase; letter-spacing: .5px; }
#content-main ul.index li:hover { background: #fff none; }
#content-main ul.index li.active { background: #fff none; color: #333; border-bottom: 1px solid #fff; padding-bottom: .85em; }
#content-main .tabbed-on ul.index li { border-width: 0 1px 0 0; margin-right: 0; }
.tabbed-on .hidden, .folder { display: none; visibility: hidden; }
.folder:after { content: "."; clear: both; display: block; height: 0; visibility: hidden; }
.folder.visible { display: block; visibility: visible; background: #fbfbfa; padding: 20px; height: auto; overflow: visible; }
ul.index a { color: #2f2f2f; text-decoration: none; }
ul.index a:hover, ul.index a:focus, ul.index a:active { color: #2f2f2f; text-decoration: none; }

/* @Sidebar @modules *********/
.module { background: #fff; border-bottom: 3px solid #cecabc; padding: 18px; margin: 0 0 22px; }
.module.hot { border-bottom: 2px solid #e9c5bb; background: #fff url("../img/bg-module-hot.png") 80% 100% no-repeat; }
.module .mod-title { margin: -18px -18px 18px; padding: 15px 18px 12px; background: #2f2f2f url("../img/bg-headings.png") 0 0 no-repeat; color: #fff; font: 200 1.285em/1.2 "Bebas Neue", "League Gothic", Haettenschweiler, "Arial Narrow", sans-serif; text-transform: uppercase; letter-spacing: .5px; }
.module .mod-title a { color: #a8d4ff; }
.module ul, .module ol { margin: 0; overflow: hidden; }
.mod-intro { font: italic .786em Georgia, Times, "Times New Roman", serif; }

.module .gallery { list-style: none; margin: 0 -18px 0 0; }
.module .gallery li { display: inline-block; margin: 0 5px 5px 0; }
.module .gallery a img { background: #fff; -moz-box-shadow: 1px 1px 0 #d5d5d5; -webkit-box-shadow: 1px 1px 0 #d5d5d5; box-shadow: 1px 1px 0 #d5d5d5; }
.module .gallery a:hover img, .module .gallery a:focus img, .module .gallery a:active img { -moz-box-shadow: 1px 1px 0 #25a; -webkit-box-shadow: 1px 1px 0 #25a; box-shadow: 1px 1px 0 #25a; }

.module .hentry { font-size: .786em; border-bottom: 1px dotted #d8d4ca; padding-bottom: 1em; margin-bottom: 1em; }
.module .hentry:last-child { border: 0; padding: 0; margin: 0; }
.module .hentry h5, .module .hentry h4, .module .hentry p { margin: 0 0 .2em; }
.module .hentry a { font-weight: bold; }
.module .hentry .entry-meta { font-size: .857em; font-weight: bold; }

#content-sub .banner { margin: 0 0 1.5em; }
#content-sub .banner a img { border: 2px solid #dcd8c9; margin-left: -2px; -moz-transition: border-color 0.15s ease; -webkit-transition: border-color 0.15s ease; transition: border-color 0.15s ease; }
#content-sub .banner a:hover img { border-color: #bfcfd7; -moz-transition: border-color 0.15s ease; -webkit-transition: border-color 0.15s ease; transition: border-color 0.15s ease; }

/* for module-style boxes in the main content */
.modules { clear: both; overflow: hidden; }
.modules .module { width: 275px; float: left; margin-right: 20px; }

#before-begin .mod-title { background-position: 100% -300px; }
#prepare-demo .mod-title { background-position: 100% -200px; }

#content .module.notes ul { font-size: .785em; }
#content .module.notes li { margin: 0 0 10px; padding: 0 0 10px; background: none; border-bottom: 1px dotted #b9b6a7; }
#content .module.notes li:last-child { padding: 0; border: 0; margin: 0; }

/*** @Doc of the day *********/
#content-sub #doc-of-the-day { border: 4px solid #f8d575; background: #000; color: #fff; }
#content-sub #doc-of-the-day .mod-title { text-align: center; padding: 35px 18px 30px; margin-bottom: 10px; font-size: 2.143em; text-shadow: 1px 2px 0 #000; background: transparent url("../img/bg-headings.png") center -600px no-repeat; }
#doc-of-the-day .entry-title a:link, #doc-of-the-day .entry-title a:visited, 
#doc-of-the-day .entry-summary a:link, #doc-of-the-day .entry-summary a:visited, 
#doc-of-the-day .entry-meta a:link, #doc-of-the-day .entry-meta a:visited { color: #f8d575; }

/*** @Tools *********/
#content-sub #tools { background: #e1dcba; background: rgba(200,190,90,.25); border-bottom: 3px solid #c9ba5e; }
#tools .mod-title { color: #cabd6a; background: #2f2f2f url("../img/bg-headings.png") 100% -200px no-repeat; }
#tools .item { position: relative; font-size: .857em; padding: 0 0 1em 50px; margin-bottom: 1em; border-bottom: 1px dotted #b6bc9f; }
#tools .item:last-child { padding-bottom: 0; margin: 0; border: 0; }
#tools .item h4, #tools .item h5, #tools .item p { margin: 0 0 .2em; }
#tools .item .category { font: bold 9px Verdana, Arial, Helvetica, sans-serif; text-transform: uppercase; }
#tools .item .meta { font-size: .857em; font-weight: bold; }
#tools .item h4 img { position: absolute; left: 0; top: 0; }

/*** @Support *********/
#content-sub #support { background: #bab3a1; background: rgba(125,120,95,.5); border-bottom: 3px solid #80765d; }
#support .mod-title { color: #b1aa96; background: #2f2f2f url("../img/bg-headings.png") 100% -300px no-repeat; }
#support ul { margin: 0; }
#support li { padding: 0 0 10px; margin: 0 0 10px; border-bottom: 1px dotted #788275; }
#support li:last-child { padding: 0; margin: 0; border: 0; }
#support a:link, #support a:visited { display: block; padding: 14px 10px 14px 50px; background: #b1aa96 url("../img/icons-support.png") no-repeat; background-color: rgba(125,120,95,.5); color: #fff; font-size: .857em; }
#support a:hover, #support a:focus, #support a:active { background-color: #89826c; background-color: rgba(125,120,95,.6); }
#support a.support-forums { background-position: 10px 0; }
#support a.support-tech { background-position: 10px -100px; }
#support a.support-news { background-position: 10px -200px; }
#support a.support-groups { background-position: 10px -300px; }

/*** @Trends and @Hot content *********/
#content-sub .heat-graph { list-style: none; margin: 0 0 1.4em; font-size: .857em; }
#content-sub .heat-graph li { background: #f3f3ee; position: relative; margin-bottom: .5em; }
#content-sub .heat-graph li span { display: block; background: #f7cf8a url("../img/bg-heatgraph.png") 0 0 repeat-y;  }
#content-sub .heat-graph a { display: block; padding: 4px 8px; width: 184px; color: #333; background: transparent url("../img/light-shade.png") 0 .95em repeat-x; }
#content-sub .heat-graph a b { float: right; font-family: Georgia, Times, "Times New Roman", serif; }

/** @Firefox4-Web-Developers *********/
.sidebar aside div#mdn-firefox4-webdev { 
    background: url("../img/sidebar/bg-fx4-dev.png") 82px 0px no-repeat #0A1324;
    border: solid 4px #D64203;
    color: #FFF;
} 
#mdn-firefox4-webdev h3 { 
    color: #D64203; font-weight: 200;
    letter-spacing: .5px;
    line-height: 0.8em;
    font-size: 2.2em;
    margin-bottom: 0px;
}
#mdn-firefox4-webdev h4 {
   font-size: 1.5em; font-weight: 200;
}
#mdn-firefox4-webdev h3, #mdn-firefox4-webdev h4 {
    font-family: "Bebas Neue", "League Gothic", Haettenschweiler, "Arial Narrow", sans-serif;
    text-transform: uppercase;
}
#mdn-firefox4-webdev p { margin-bottom: 0px; }

/*** @Twitter *********/
#content-sub #mdn-twitter { background: #f4f8fc; border: 0; }
#content-sub #mdn-twitter .mod-title { background: #2f2f2f url("../img/bg-headings.png") 60px -115px no-repeat; }
#mdn-twitter .hfeed { margin: 0 -18px; border-top: 2px solid #dae6f4; }
#mdn-twitter .hentry { padding: 12px 18px; border: 0; margin: 0; }
#mdn-twitter .hentry:nth-child(odd) { background: #e4edf7; }
#mdn-twitter .entry-title { font-weight: normal; margin: 0 0 .75em; }
#mdn-twitter .entry-meta { margin-top: .75em; }
#mdn-twitter #follow { margin: 0 -18px -18px; }
#mdn-twitter #follow a { display: block; padding: 10px 18px 10px 45px; background: #c1cbd3 url("../img/icons-headbar.png") 16px -438px no-repeat; color: #fff; font: 200 1.286em/1.6 "Bebas Neue", "League Gothic", Haettenschweiler, "Arial Narrow", sans-serif; text-transform: uppercase; letter-spacing: .5px; }
#mdn-twitter #follow a b { color: #245375; font-weight: normal; }
#mdn-twitter #follow a:hover, #mdn-twitter #follow a:focus, #mdn-twitter #follow a:active { text-decoration: none; background-color: #aebfc9; }

/*** @Help us *********/
#content-sub #help { border: 3px solid #f8d575; text-align: center;
  background: #f6ac22;
  background: -moz-linear-gradient(top, #e39c1d 0, #f6ac22 20%); 
  background: -webkit-gradient(linear, left top, left bottom, color-stop(0, #e39c1d), color-stop(20%, #f6ac22));
  background: linear-gradient(top, #e39c1d 0, #f6ac22 20%);
  -moz-box-shadow: 0 3px 0 #bf8c4f, inset 0 2px 2px rgba(0,0,0,.2); 
  -webkit-box-shadow: 0 3px 0 #bf8c4f, inset 0 2px 2px rgba(0,0,0,.2); 
  box-shadow: 0 3px 0 #bf8c4f, inset 0 2px 2px rgba(0,0,0,.2);  
}
#content-sub #help h3 { margin: 0 0 5px; color: #fff; font: 200 44px/1 "Bebas Neue", "League Gothic", Haettenschweiler, "Arial Narrow", sans-serif; text-transform: uppercase; letter-spacing: .5px; text-shadow: 0 5px 0 #924b09; }
#content-sub #help p { margin: 0 0 5px; color: #630; font: bold italic .857em Georgia, Times, "Times New Roman", serif; }
#content-sub #help .go { display: block; padding: 8px 16px; width: 60%; margin: 10px auto 0; border: 1px solid #e19e20; font: 200 1.285em/1.2 Impact, Haettenschweiler, "Bebas Neue", "League Gothic", "Arial Narrow", sans-serif; text-transform: uppercase; letter-spacing: .5px; color: #82460b;
  text-shadow: -1px -1px 1px #fff; 
  background: #f4cb6c;
  background: -moz-linear-gradient(top, #f9e5ac 0, #f2c051 100%); 
  background: -webkit-gradient(linear, left top, left bottom, color-stop(0, #f9e5ac), color-stop(100%, #f2c051));
  background: linear-gradient(top, #f9e5ac 0, #f2c051 100%);
  -moz-box-shadow: 0 3px 0 #924b09; 
  -webkit-box-shadow: 0 3px 0 #924b09; 
  box-shadow: 0 3px 0 #924b09; 
}
#content-sub #help .go:after { content: ""; }
#content-sub #help .go:hover, #content-sub #help .go:focus, #content-sub #help .go:active { text-decoration: none; color: #894302;
  background: #ffd063;
  background: -moz-linear-gradient(top, #fff0c4 0, #f7c75e 100%); 
  background: -webkit-gradient(linear, left top, left bottom, color-stop(0, #f9e5ac), color-stop(100%, #f2c051));
  background: linear-gradient(top, #f9e5ac 0, #f2c051 100%);
}

/*** @Contact form *********/
#content-sub #contact { background: #cdc9bb; border-bottom-color: #afa894; }
#content-sub #contact .mod-title { background: transparent none; color: inherit; padding: 0; margin: 0 0 .5em; }
#contact li { margin-bottom: 1em; }
#contact label { display: block; margin: 0 0 .25em; font: 200 1.142em/1.2 "Bebas Neue", "League Gothic", Haettenschweiler, "Arial Narrow", sans-serif; text-transform: uppercase; letter-spacing: .5px; }
#contact input, #contact textarea { border: 1px solid #bfbbad; background: #fff; padding: 4px 8px; margin-left: -1px; width: 182px; font-size: .857em; }
#contact input:hover, #contact input:focus, #contact textarea:hover, #contact textarea:focus { border-color: #8d846f; }
#contact .fm-submit { text-align: right; }

/* @Footer *********/
#footbar { padding: 1.3em 0 0; background: #450000; border-bottom: 6px solid #3c0000; color: #f5f5f0; font: italic .928em/1.1 Georgia, Times, "Times New Roman", serif; text-align: right; }
#footbar .wrap { background: #450000; }
#footbar p { text-align: right; margin: 0 0 1em; }
#footbar a:link, #footbar a:visited, 
#site-info a:link, #site-info a:visited { color: #eb9f81; }
#footbar a:hover, #footbar a:focus, #footbar a:active, 
#site-info a:hover, #site-info a:focus, #site-info a:active { color: #fff; }

#site-info { background: #000; padding: 30px 0 50px; border-top: 1px solid #5d0900; color: #f1f1ec; font-size: .786em; }
#site-info .wrap { background: #000; }
#site-info #legal { position: relative; width: 615px; float: left; padding-left: 55px; }
#site-info #legal img { position: absolute; left: -3px; top: -10px; }
#site-info p { margin: 0 0 .5em; }

/* @Boxes *********/
section.boxed, div.boxed { background: #fff; padding: 18px; margin: 0 4px 26px 0; border: 1px solid #ecece7;
  -moz-box-shadow: 2px 2px 0 rgba(170,160,130,.5), 4px 4px 0 rgba(200,190,165,.5);
  -webkit-box-shadow: 2px 2px 0 rgba(170,160,130,.5), 4px 4px 0 rgba(200,190,165,.5);
  box-shadow: 2px 2px 0 rgba(170,160,130,.5), 4px 4px 0 rgba(200,190,165,.5); 
}
section.boxed:after, div.boxed:after { content: "."; display: block; clear: both; height: 0; visibility: hidden; }

.boxed .head { margin: -18px -18px 1.4em; padding: 14px 18px 14px 75px; min-height: 30px; background: transparent url("../img/icons-sections.png") no-repeat; }
.boxed .head.section-web { background-position: 0 0; }
.boxed .head.section-mobile { background-position: 0 -200px; }
.boxed .head.section-addons { background-position: 0 -400px; }
.boxed .head.section-apps, .boxed .head.section-mozilla { background-position: 0 -600px; }

.boxed .head h2, .boxed .head h3 { margin-bottom: 0; color: #000; font: 200 1.857em/1.2 "Bebas Neue", "League Gothic", Haettenschweiler, "Arial Narrow", sans-serif; text-transform: uppercase; letter-spacing: .5px; }
.boxed .head p { margin: -2px 0 0; font: bold italic .857em/1.1 Georgia, Times, "Times New Roman", serif; }

.boxed .subhead { margin: 0 0 1.4em; }
.boxed .subhead h2, .boxed .subhead h3 { margin-bottom: 0; color: #000; font: 200 1.714em/1.2 "Bebas Neue", "League Gothic", Haettenschweiler, "Arial Narrow", sans-serif; text-transform: uppercase; letter-spacing: .5px; }
.boxed .subhead p { font: italic .857em/1.1 Georgia, Times, "Times New Roman", serif; }

/* @Docs @Landing *********/
#doc-search { border: 1px solid #cbc8b9; background: rgba(198,198,175,.25); padding: 4px; margin-bottom: 1em; font-size: .928em; }
#doc-search p { margin: 0; }
#doc-search #q-docs { width: 390px; margin-right: 8px; }
#doc-search #doc-filter { width: 140px; margin-right: 8px; }

#docs #doc-topics { list-style: none; margin: 0 0 1.5em; font-size: .857em; overflow: hidden; border-bottom: 1px solid #dbd8cd; }
#docs #doc-topics li { float: left; width: 285px; margin: 0; position: relative; background-image: none; padding: 0 0 1em; }
#docs #doc-topics li:nth-child(even) { border-left: 1px solid #dbd8cd; margin-left: -1px; padding-left: 25px; }
#docs #doc-topics li:nth-child(odd) { border-right: 1px solid #dbd8cd; clear: left; padding-right: 25px; }
#docs #doc-topics h3 { margin: 0 0 .25em; }
#docs #doc-topics img { float: left; margin-left: -70px; -moz-box-shadow: 1px 1px 0 #cbcbcb; -webkit-box-shadow: 1px 1px 0 #cbcbcb; -box-shadow: 1px 1px 0 #cbcbcb; }

#glossary { background: #f5f5f1; font-size: .786em; }
#glossary a { font-weight: bold; }
#content #glossary li { background-image: none; padding: 18px 18px .5em; border-top: 1px solid #bdbdab; }
#content #glossary li:first-child { border: 0; }
#content #glossary li:nth-child(even) { background: #e9e9e0; }
#glossary h3 { margin: 0 0 .15em; }
#glossary ul { margin: 0 0 .5em; 
  -moz-column-count: 4; -moz-column-gap: 10px;
  -webkit-column-count: 4; -webkit-column-gap: 10px;
  column-count: 4; column-gap: 10px;
}
#content #glossary ul li { width: 90%; display: inline-table; margin: 0 10px .5em 0; background: transparent url("../img/bullet-tiny.png") 0 .5em no-repeat; padding: 0 0 0 12px; border: 0; }
#content #glossary ul li:nth-child(even) { width: 90%; display: inline-table; margin: 0 10px .5em 0; background: transparent url("../img/bullet-tiny.png") 0 .5em no-repeat; padding: 0 0 0 12px; border: 0; }

#other-sections:after { content: "."; display: block; clear: both; height: 0; visibility: hidden; }
#other-sections header { margin: 0 0 1em; }
#other-sections header h3 { margin: 0 0 .15em; font-size: 1em; }
#other-sections header p { margin: 0 0 .15em; font: bold italic .786em/1.1 Georgia, Times, "Times New Roman", serif; color: #666; }
#other-sections .boxed { padding: 0 0 0 1px; }
#other-sections .section { width: 27%; font-size: .786em; border-left: 1px solid #d8d4ca; border-right: 1px solid #d8d4ca; padding: 18px 2.9%; float: left; margin-left: -1px; }
#other-sections .section:first-child { border-left: 0; }
#other-sections .section:last-child { border-right: 0; }

.section h4 a { display: block; padding: 8px 18px 8px 60px; min-height: 30px; margin: -18px -18px 1em; background: transparent url("../img/icons-sections.png") no-repeat; font: 200 2em/1.4 "Bebas Neue", "League Gothic", Haettenschweiler, "Arial Narrow", sans-serif; text-transform: uppercase; letter-spacing: .5px; }
.section h4 a.web { background-position: 0 -100px; }
.section h4 a.mobile { background-position: 0 -300px; }
.section h4 a.addons { background-position: 0 -500px; }
.section h4 a.apps, .section h4 a.mozilla { background-position: 0 -700px; }

#other-sections .section ul { border-bottom: 1px dotted #d8d4ca; }
#other-sections .section ul li { margin-bottom: 1em; background: transparent url("../img/bullet-tiny.png") 0 .5em no-repeat; padding: 0 0 0 12px; }
#other-sections .section ul a { font-weight: bold; }
#other-sections .section .lead { padding: 15px 20px; margin: 0; background: #ebebe4; color: #391f01; font: italic 1em Georgia, Times, "Times New Roman", serif; }

#content-latest { clear: both; }
#latest-forums { width: 410px; float: left; }
#latest-comments { width: 410px; float: right; }

#content-latest h3 { padding: .5em 18px; margin: -18px -18px 18px; background: #2f2f2f url("../img/bg-headings.png") 90% -400px no-repeat; font: 200 1.571em/1.2 "Bebas Neue", "League Gothic", Haettenschweiler, "Arial Narrow", sans-serif; text-transform: uppercase; letter-spacing: .5px; color: #fff; }
#content-latest header p { font: italic .857em Georgia, Times, "Times New Roman", serif; }
#content-latest .hfeed { margin-bottom: 0; }
#content-latest .hentry { position: relative; padding: 0 0 18px 55px; min-height: 38px; margin: 0 0 18px; font-size: .786em; border-bottom: 1px dotted #d8d4ca; }
#content-latest .hentry:last-child { border: 0; margin-bottom: 0; padding-bottom: 0; }
#content-latest .photo { position: absolute; left: 0; top: 0; }
#content-latest .hentry a { font-weight: bold; }
#content-latest .category { font: 9px Verdana, Arial, Helvetica, sans-serif; text-transform: uppercase; }

/* @Section @Landing pages *********/
/*** @Popular docs, @Recent news, @Favorite articles *********/
.articles-list .hfeed { margin: 0; }
#content-main .articles-list .hfeed li.hentry { padding: 0 1px 1em; margin: 0 0 1em; background: none; border-bottom: 1px dotted #2f2f2f; }
#content-main .articles-list .hfeed li.hentry:last-child { border: 0; margin: 0; }
.articles-list .entry-title { font-size: 1.142em; margin-bottom: .25em; }
.articles-list .entry-summary { font-size: .857em; margin-bottom: 0; }
.articles-list .entry-meta { margin: 1.3em 0 0; font-size: .786em; }
.articles-list .entry-meta a { font-weight: bold; }
.articles-list .all { padding: 1em 1px; font-size: .786em; text-transform: uppercase; font-style: italic; font-weight: bold; border-bottom: 1px solid #999; border-top: 1px solid #999; }

/*** @Favorite tools *********/
#fave-tools .tools { margin: 1em 0; padding: 18px 0 18px 18px; background: #f5f5f1; }
#fave-tools .tools li { padding: 0 0 0 80px; width: 200px; float: left; margin: 0 18px 1em 0; position: relative; background: none; }
#fave-tools .tools li:nth-child(odd) { clear: left; }
#fave-tools .tools h4 { margin: 0 0 .25em; }
#fave-tools .tools h4 img { position: absolute; left: 0; top: 0; }
#fave-tools .desc { font-size: .857em; }
#fave-tools .meta { font-size: .786em; font-weight: bold; }
#fave-tools .tools li.all { width: auto; float: none; clear: both; padding: .5em 18px; background: #ebebe4; font-size: .786em; text-transform: uppercase; font-style: italic; font-weight: bold; }

/*** @Videos *********/
#videos .hfeed { overflow: hidden; }
#videos .hfeed .hentry { float: left; width: 270px; font-size: .857em; position: relative; padding: 165px 20px 0; background: transparent none; }
#videos .hentry h3 { color: #fff; height: 150px; font-size: 1.2em; position: absolute; top: 3px; left: 20px; }
#videos .hentry h3 span { position: absolute; bottom: 0; left: 0; display: block; width: 250px; padding: 4px 10px; color: #fff; text-shadow: 1px 1px 2px rgba(0,0,0,.75); background: #000; background: rgba(0,0,0,.4); }
#videos .hentry h3 img { border: 3px solid #ccc; margin: -3px 0 0 -3px; }
#videos .hentry h3 a:hover, #videos .hentry h3 a:focus, #videos .hentry h3 a:active { text-decoration: none; }
#videos .hentry h3 a:hover img, #videos .hentry h3 a:focus img, #videos .hentry h3 a:active img { border-color: inherit; }

/* @Search @Results *********/
#google-branding { font-size: .786em; float: right; margin-top: -3.75em; opacity: .3; }
#google-branding .gsc-branding-text { vertical-align: top; padding-right: 2px; }

#search-results .gs-result { margin: 0 0 1.2em; padding: 0 2px 1.2em; border-bottom: 1px dotted #d8d4ca; }
#search-results .gs-title { font-size: 1em; font-weight: bold; margin: 0 0 .25em; }
#search-results .gs-snippet { font-size: .857em; margin: 0 0 .25em; }
#search-results .gs-visibleUrl { font-size: .786em; display: inline; margin-right: 10px; color: #aaa; }
#search-results .gs-visibleUrl-short { font-weight: bold; }
#search-results div.gs-watermark { display: none; }

/* @Learning pages *********/
.section-learning #content { border: 0; }
.section-learning #page-head { margin: 0; padding: 40px 0 10px; text-align: center; border-top: 1px solid #a33500; clear: both; }
.section-learning #page-head .crumb { font-size: .857em; text-align: left; margin-top: -1.75em; }
.section-learning #page-head .crumb a:before { content: "\00AB\00A0"; }
.section-learning #page-head p { text-align: justify; font-size: .857em; width: 700px; margin: 0 auto 1em; color: #666; }
.section-learning #page-head p.intro {  font-size: 16px; }
.section-learning #page-head.landing p { text-align: center; font-size: 20px; }
.section-learning #page-head p strong { color: #333; }
.section-learning #page-head .page-title { margin: 0 0 .1em; color: #ab181a; font: 200 72px/1 "Bebas Neue", "League Gothic", Haettenschweiler, "Arial Narrow", sans-serif; letter-spacing: 1px; text-transform: uppercase; text-shadow: 3px 3px 0 rgba(170, 160, 130, 0.5); }

#blackboard { width: 940px; padding: 60px 0 0; margin: -20px auto 20px; background: #242424 url("../img/boardframe-top.jpg") center top no-repeat; box-shadow: 0 2px 3px rgba(0,0,0,.25); }
#blackboard ul { margin: 0; padding: 0 60px 50px 0; overflow: auto; background: url("../img/boardframe-btm.png") center bottom no-repeat; }
#blackboard ul li { background: none; width: 22%; padding: 0; margin: 0 0 0 10%; float: left; font-size: .857em; text-shadow: 0 0 1px #000; }
#blackboard a { color: #999; display: block; text-decoration: none; }
#blackboard a:hover, #blackboard a:focus, #blackboard a:active { color: #a3a3a3; text-decoration: none; }
#blackboard strong { color: #ccc; }
#blackboard h2 { height: 80px; width: 100%; text-indent: -999em; overflow: hidden; background-repeat: no-repeat; background-position: 50% 0; }
#blackboard a:hover h2 { background-position: 50% -80px; }
#sub-html h2 { background-image: url("../img/chalk-html.png"); }
#sub-css h2 { background-image: url("../img/chalk-css.png"); }
#sub-js h2 { background-image: url("../img/chalk-js.png"); }

#learn-p2pu { clear: both; position: relative; margin: 40px 0; padding: 20px 20px 5px 120px; min-height: 80px; background: #deded4; background: rgba(209, 209, 193, .5); }
#learn-p2pu h2 { font-size: 1em; line-height: 1.22; }
#learn-p2pu p { font-size: .857em; color: #666; }
#learn-p2pu strong { color: #333; }
#learn-p2pu a { font-weight: bold; }
#learn-p2pu a span { content: ""; position: absolute; left: 20px; top: 20px; width: 83px; height: 80px; background: url("../img/p2pu.png") no-repeat 0 0; }

#learn-fineprint { clear: both; margin: 20px 20px 40px; font-size: .786em; }

.learn-module h2 { font: 200 36px/1 "Bebas Neue", "League Gothic", Haettenschweiler, "Arial Narrow", sans-serif; text-transform: uppercase; color: #a36100; padding: 12px 18px 0 68px; margin: -18px -18px 15px; min-height: 56px; background: url("../img/icons-learnlevels.png") no-repeat; }
#intro-level { width: 415px; float: left; clear: left; }
#intro-level h2 { background-position: 0 0; }
#inter-level, #learn-html #adv-level { width: 415px; float: right; clear: right; }
#inter-level h2 { background-position: 0 -150px; }
#adv-level, #examples { width: auto; float: none; clear: both; }
#adv-level h2 { background-position: 0 -300px; }
#examples h2 { background-position: 0 -450px; }

.link-list { font-size: .857em; margin: 0 0 -1em; }
#content .link-list li { position: relative; border-bottom: 1px dotted #ccc; padding: 1em 0; background: none; }
#content .link-list li:first-child { padding-top: 0; }
#content .link-list li:last-child { border: 0; }
.link-list .title { margin: 0 0 .15em; }
.link-list .title a:after { content: ''; position: absolute; left: 0; right: 0; top: .5em; bottom: .5em; }
.link-list .source { margin: 0 0 .15em; font-size: .857em; font-weight: normal; color: #999; }
.link-list p { margin: 0; }
.link-list.col1 { width: 46.5%; float: left; }
.link-list.col2 { width: 46.5%; float: right; }

.link-list .tag { display: inline-block; text-indent: -999em; position: relative; width: 14px; height: 14px; margin-left: 2px; line-height: 14px; vertical-align: baseline; cursor: help; }
.link-list .tag:after { content: ''; position: absolute; left: 0; top: -1px; width: 14px; height: 17px; background: url("../img/icons-tags.png") 0 0 no-repeat; }
.link-list .tag.html5:after { background-position: 0 0; }
.link-list .tag.css3:after { background-position: 0 -50px; }

.tag-popup { display: block; position: relative; left: 200px; top: -100px; width: 0; height: 0; }
.tag-popup .bubble { position: absolute; visibility: hidden; left: -170px; bottom: 8px; width: 340px; opacity: 0;
-moz-transition: bottom .4s ease-out;
-moz-transition-property: bottom, opacity, visibility;
-webkit-transition: bottom .4s ease;
-webkit-transition-property: bottom, opacity, visibility;
transition: bottom .4s ease-out;
transition-property: bottom, opacity, visibility;
}
.tag-popup.visible .bubble { visibility: visible; bottom: 12px; opacity: 1; }
.tag-popup p { margin: 0; padding: 10px; border-radius: 5px; background: #000; background: rgba(0,0,0,.85); color: #ccc; font-size: .785em; -moz-box-shadow: 0 2px 2px rgba(0,0,0,.15); -moz-box-shadow: 0 2px 2px rgba(0,0,0,.15); -moz-box-shadow: 0 2px 2px rgba(0,0,0,.15); text-shadow: 0 0 1px #000; }
.tag-popup strong { color: #fff; }
.tag-popup span { display: block; width: 0; height: 0; margin: 0 auto; border-top: 10px solid rgba(0,0,0,.85); border-left: 10px solid transparent; border-right: 10px solid transparent; }

#flag-confirm label { display: block; }
#flag-confirm textarea { display: block; width: 96%; height: 8em; }
#flag-confirm .submit { margin: 1em 0 0; }
#flag-confirm .submit button { font-size: 1.142em; }

/* @Submission @Form *********/
.submission .section { position: relative; padding: 2.75em 0 0; margin: 0 0 1.286em; font-size: .928em; }
.submission .section > legend { margin: 0 -18px; padding: 0; }
.submission .section > legend b { display: block; width: 632px; position: absolute; margin: 0; font-size: 1.234em; }
.submission .section.notitle { padding-top: 0; }

.submission li { margin: 0 0 .75em; }
.submission input[type="url"], .submission input[type="email"], .submission input[type="text"] { width: 450px; }
.submission input[readonly] { background: transparent; border: 0; }
.submission textarea { width: 610px; }
.submission label input { width: auto; padding: 0; }
.submission .note { font-style: normal; font-weight: normal; font-size: .857em; font-family: inherit; color: #666; }
.submission p.note { margin: .5em 0; }
.submission .inline legend b { display: block; margin: 0 0 .5em; }
.submission .inline li { margin: 0 0 .25em; }
.submission .inline label { display: inline; font-weight: normal; margin: 0; }
.submission .disabled { color: #999; color: rgba(0,0,0,.4); }
.submission .other-value { margin-top: .25em; }
.submission .other-value label { display: block; }

.submission label, .submission .label { display: block; font-weight: bold; margin: 0 0 .5em; }
.submission .check label, .submission .check .label { display: inline; }

.submission .fm-submit button { font-size: 1.575em; }

.submission .error input { border-color: #900; }
.errorlist { color: #900; margin: .25em 0; font-weight: bold; }
.errorlist li { margin: 0 0 .25em; }

/* @Profile *********/
#profile-head { position: relative; margin: 0 0 30px; padding: 20px; border: 1px solid #cbc8b9; background: rgba(198,198,175,.25); overflow: hidden; }
#profile-head .main { width: 740px; float: right; }
#profile-head .extra { width: 130px; float: left; }
#profile-head .photo { margin: 0 0 1em; background: #fff; padding: 5px; -moz-box-shadow: 3px 3px 0 rgba(0,0,0,.1); -webkit-box-shadow: 3px 3px 0 rgba(0,0,0,.1); box-shadow: 3px 3px 0 rgba(0,0,0,.1); }
#profile-head .page-title, #profile-edit .page-title { margin: 0 0 .25em; padding-right: 160px; }
#profile-head b { font-size: .77em; font-weight: normal; color: #a19f93; }
#profile-head .info li { display: inline; margin-right: 10px; }
#profile-head .info li:before { content: "/"; margin-right: 10px; color: #a19f93; }
#profile-head .info li:first-child:before { content: ""; margin: 0; }
#profile-head .bio, #profile-head .links { font-size: .857em; }
#profile-head .tags h2 { font-size: 1em; margin-bottom: .25em; }
#profile-head .tags li { font-size: .857em; display: inline; margin: 0 10px .5em 0; }
#profile-head .links li { margin: 0 0 .5em; }
#profile-head .links a { padding: 1px 0 1px 24px; background: url("../img/icons-links.png") no-repeat; }
#profile-head .edit { width: 140px; position: absolute; right: 20px; top: 25px; text-align: right; margin: 0; }

#profile-head .twitter a, #elsewhere .twitter label { background-position: 0 -50px; }
#profile-head .github a, #elsewhere .github label { background-position: 0 -100px; }
#profile-head .stackoverflow a, #elsewhere .stackoverflow label { background-position: 0 -150px; }
#profile-head .linkedin a, #elsewhere .linkedin label { background-position: 0 -200px; }
#profile-head .dribbble a, #elsewhere .dribbble label { background-position: 0 -250px; }
#profile-head .reddit a, #elsewhere .reddit label { background-position: 0 -300px; }
#profile-head .docs a { background-position: 0 -400px; }

.profile-section { clear: both; margin: 0 0 30px; }

#docs-activity header { margin: 0 0 1.5em; }
#docs-activity header h2 { display: inline; margin-right: 20px; }
#docs-activity header p { display: inline; }
table.activity { font-size: .857em; width: 100%; }
table.activity thead, table.activity tfoot { background: #e4e4d9; background: rgba(198,198,175,.30); }
table.activity thead th { font-weight: bold; }
table.activity th.date { width: 120px; }
table.activity th.page { width: 40%; }
table.activity td, table.activity th { padding: .5em 3px; vertical-align: top; }
table.activity tr:nth-child(even) { background: #e4e4d9; background: rgba(198,198,175,.2); }
table.activity tbody tr:hover { background: #ebebd9; background: rgba(255,255,255,.5); }
table.activity th h3 { margin: 0 0 .25em; }
table.activity .actions { font-size: .857em; margin: 0; }
table.activity .actions li { display: inline; margin: 0 10px .5em 0; }
table.activity tfoot td { text-align: right; padding: .5em 20px; }
table.activity tfoot .feed { padding-left: 20px; background: url("../img/icons-links.png") 0 -349px no-repeat; }

/* @Edit @Profile *********/
#profile-edit { padding-left: 165px; position: relative; }
#profile-edit .extra { width: 130px; position: absolute; left: 0; top: 0; font-size: .857em; }
#profile-edit .avatar { background: #fff; padding: 5px; -moz-box-shadow: 3px 3px 0 rgba(0,0,0,.1); -webkit-box-shadow: 3px 3px 0 rgba(0,0,0,.1); box-shadow: 3px 3px 0 rgba(0,0,0,.1); }
#profile-edit .extra figcaption { margin: .5em 0 1.5em; }
#profile-edit .extra li { margin: 0 0 .5em; }
#profile-edit .extra .delete { margin: 1.5em 0; }
#profile-edit .delete a:hover, #profile-edit .delete a:focus, #profile-edit .delete a:active { color: #900; }
#profile-edit .taglist { width: 640px; }

#profile-edit ul.tagit { width: 610px; background: #fff; border: 1px solid #cbc8b9; padding: 6px 8px; }
ul.tagit li.tagit-new { display: inline-block; }
ul.tagit li.tagit-new input { width: auto; border: 0; padding: 0; background: transparent; }
li.tagit-choice { display: inline-block; margin: 0 10px 10px 0; border: 1px solid #dbd9d1; padding: 3px 4px 4px 10px; background: #f9f9f9; border-radius: 2px; }
li.tagit-choice .close { margin-left: 4px; }
li.tagit-choice .close .text-icon { display: none; }
li.tagit-choice .close .ui-icon-close { display: inline-block; margin-left: 3px; text-indent: -999em; overflow: hidden; width: 15px; height: 15px; cursor: pointer; margin: 0 0 -3px 0; background: url("../img/icn-delete.png") center -96px no-repeat; }
li.tagit-choice .close:hover .ui-icon-close, .tagit-choice .close:focus .ui-icon-close, .tagit-choice .close:active .ui-icon-close { background-position: center -146px; }

.ui-autocomplete { position: absolute; cursor: default; padding-top: 2px; background: #fff; border: 1px solid #e3e3e3; border-top: 0; -moz-box-shadow: 1px 1px 1px rgba(0,0,0,.08); -webkit-box-shadow: 1px 1px 1px rgba(0,0,0,.08); box-shadow: 1px 1px 1px rgba(0,0,0,.08); }
.ui-menu { list-style: none; padding: 0; margin: 0; float: left; }
.ui-menu .ui-menu-item { margin: 0; padding: 0; zoom: 1; float: left; clear: left; width: 100%; font-size: .928em; }
.ui-menu .ui-menu-item a { text-decoration: none; display: block; line-height: 1.5; zoom: 1; }
.ui-menu .ui-state-hover, .ui-menu .ui-state-focus, .ui-menu .ui-state-highlight, .ui-menu .ui-state-active { background: #e4e4d9; background: rgba(198,198,175,.2); }

li.tag-expert { display: inline-block; margin: 0 10px 10px 0; }
li.tag-expert label { font-weight: normal; margin: 0; border: 1px solid #dbd9d1; padding: 3px 8px 3px 4px; background: #f9f9f9; border-radius: 2px; }
li.tag-expert label:hover { border-color: #bbb; }

#elsewhere label { display: inline-block; width: 120px; padding-left: 25px; background: url("../img/icons-links.png") 0 0 no-repeat; }
#elsewhere .url { width: 300px; }
#elsewhere .remove { width: 15px; height: 15px; padding: 0; margin-left: 8px; text-indent: -999em; overflow: hidden; background: transparent url("../img/icn-delete.png") center 2px no-repeat; box-shadow: none; }
#elsewhere .remove:hover { background-position: center -48px; }
#elsewhere .errorlist { margin-left: 150px; width: 500px; }

/* @Error pages *********/
<<<<<<< HEAD
.beast { float: right; margin: 20px 0 20px 20px; }
=======
.beast { float: right; margin: 20px 0 20px 20px; }

/* @Discussion @Forum-Archive page *********/
#forum_archive_iframe { width: 940px; padding: 0; margin: 0; border: 0; height: 400px;}
>>>>>>> bb797d49
<|MERGE_RESOLUTION|>--- conflicted
+++ resolved
@@ -947,11 +947,7 @@
 #elsewhere .errorlist { margin-left: 150px; width: 500px; }
 
 /* @Error pages *********/
-<<<<<<< HEAD
 .beast { float: right; margin: 20px 0 20px 20px; }
-=======
-.beast { float: right; margin: 20px 0 20px 20px; }
 
 /* @Discussion @Forum-Archive page *********/
-#forum_archive_iframe { width: 940px; padding: 0; margin: 0; border: 0; height: 400px;}
->>>>>>> bb797d49
+#forum_archive_iframe { width: 940px; padding: 0; margin: 0; border: 0; height: 400px;}