--- conflicted
+++ resolved
@@ -16,11 +16,6 @@
 
     steps:
       - uses: actions/checkout@v2.3.4
-<<<<<<< HEAD
-        with:
-          submodules: "recursive"
-=======
->>>>>>> 945e8fba
 
       - name: Environment info
         run: |
