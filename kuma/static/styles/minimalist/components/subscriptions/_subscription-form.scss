--- conflicted
+++ resolved
@@ -17,14 +17,7 @@
         max-width: 460px;
         min-height: 320px;
 
-<<<<<<< HEAD
-        .redirecting {
-            padding: 20px;
-        }
-
-=======
         section,
->>>>>>> 20670f94
         form {
             padding: 20px 20px 0;
 
