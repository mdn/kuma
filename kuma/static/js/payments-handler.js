--- conflicted
+++ resolved
@@ -73,28 +73,11 @@
      * Initialise the stripeCheckout handler.
      */
     function initStripeHandler() {
-<<<<<<< HEAD
-=======
-        var _func = function(token) {
-            submitted = true;
-            stripeToken.val(token.id);
-            addDisabledLocaleStorageItem();
-            // Send GA Event.
-            mdn.analytics.trackEvent({
-                category: 'payments',
-                action: 'submission',
-                label: 'completed',
-                value: selectedAmount * 100
-            });
-            form.submit();
-        };
->>>>>>> 5a839a11
         var stripeOptions = {
             key: stripePublicKey.val(),
             locale: 'en',
             name: 'MDN Web Docs',
             description: 'One-time donation',
-<<<<<<< HEAD
             source: function(token) {
                 submitted = true;
                 stripeToken.val(token.id);
@@ -108,15 +91,6 @@
                 form.submit();
             }
         };
-
-=======
-        };
-        if (stripeSourceSetup){
-            stripeOptions['source'] = _func;
-        } else {
-            stripeOptions['token'] = _func;
-        }
->>>>>>> 5a839a11
         return win.StripeCheckout.configure(stripeOptions);
     }
 
