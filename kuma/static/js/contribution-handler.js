(function(doc, win, $) {
    'use strict';

    // Quit here if contributions are disabled.
    if (!win.mdn.contributions) {
        return;
    }

    /**
     * Expiration date for how long the contributions modal should be hidden for
     * after it's been disabled by clicking the close button.
     * @const
     */
    var CONTRIBUTIONS_DISABLED_EXPIRATION =  5 * 24 * 60 * 60 * 1000; // 5 days.

    /**
     * Handles setting up and binding events for tooltips.
     */
    function setupTooltips() {
        var buttons = $('.tooltip-button');

        if (!buttons.length) {
            return;
        }

        /**
         * Shows the tooltip and sets the relevant element properties.
         * @param {Element} tooltip Tooltip element to show.
         */
        function openTooltip(tooltip) {
            tooltip.appendTo('body'); // Moves tooltip to the end of the body so we can position correctly.
            tooltip.addClass('is-open')
                .attr('aria-hidden', false);

            $(doc).on('click.tooltipHandler', function(event) {
                if (!tooltip.get(0).contains(event.target) || $(event.target).hasClass('tooltip-close')) {
                    event.preventDefault();

                    closeTooltip(tooltip);
                }
            });

            $(win).on('resize.tooltipHandler', function() {
                closeTooltip(tooltip);
            });

            // Send GA Event.
            mdn.analytics.trackEvent({
                category: 'Contribution popover',
                action: 'Tooltip Opened',
                value: 1
            });
        }

        /**
         * Hides the tooltip and sets the relevant element properties.
         * @param {Element} tooltip Tooltip element to hide.
         */
        function closeTooltip(tooltip) {
            tooltip.removeClass('is-open has-arrow-top')
                .attr('aria-hidden', true)
                .css({
                    left: 0,
                    top: 0
                });

            $(doc).off('click.tooltipHandler');
            $(win).off('resize.tooltipHandler');

            // Send GA Event.
            mdn.analytics.trackEvent({
                category: 'Contribution popover',
                action: 'Tooltip Closed',
                value: 1
            });
        }

        /**
         * Positioning the tooltip to the left or below the button depending on the available space.
         * @param {Element} tooltip Tooltip element.
         * @param {Element} element Tooltip button element.
         */
        function positionTooltip(tooltip, element) {
            // Is opening is added to remove display: none, but still keep the tooltip hidden
            // so we can get its dimensions and positino without showing it.
            tooltip.addClass('is-opening');

            var tooltipDomRect = tooltip.get(0).getBoundingClientRect();
            var elementDomRect = element.get(0).getBoundingClientRect();
            var position;

            // Checks for available width to the left of the button and positions the tooltip below the button if none
            // there isn't enough.
            if (tooltipDomRect.width > elementDomRect.left) {
                position = {
                    left: elementDomRect.left + elementDomRect.width - tooltipDomRect.width + 4,
                    top: elementDomRect.top + elementDomRect.height + win.scrollY + 10
                };

                tooltip.addClass('has-arrow-top');
            } else {
                position = {
                    left: elementDomRect.left - (elementDomRect.width / 2) - (tooltipDomRect.width - 10),
                    top: elementDomRect.top + (elementDomRect.height / 2) - (tooltipDomRect.height / 2) + win.scrollY
                };
            }

            $(tooltip).css(position);

            // Switch back to display: none; which will be removed when openTooltip() is called.
            tooltip.removeClass('is-opening');
        }

        // Handle clicks to the tooltip button.
        buttons.on('click', function(event) {
            event.stopImmediatePropagation();
            event.preventDefault();

            var target = $(event.target).closest('[aria-controls]');

            if (!target.length) {
                return;
            }

            var tooltipId = target.get(0).getAttribute('aria-controls');
            var tooltip = doc.getElementById(tooltipId);

            if (!tooltip) {
                return;
            }

            tooltip = $(tooltip);

            if (tooltip.hasClass('is-open')) {
                closeTooltip(tooltip);
            } else {
                positionTooltip(tooltip, target);
                openTooltip(tooltip);
            }
        });
    }

    /**
     * Runs on page load and checks the localStorage item timestamp to see if
     * it's expired yet and we can show the popover again.
     */
    function checkPopoverDisabled() {
        if (win.mdn.features.localStorage) {
            var disabledStorageItem = localStorage.getItem('contributionsPopoverDisabled');
            var date = new Date().getTime();

            if (disabledStorageItem) {
                // Parses the stringified storage item
                disabledStorageItem = JSON.parse(disabledStorageItem);

                if (disabledStorageItem.value 
                    && disabledStorageItem.timestamp + CONTRIBUTIONS_DISABLED_EXPIRATION < date) {
                    // Remove the item if it has expired.
                    localStorage.removeItem('contributionsPopoverDisabled');
                    showPopover();
                }
            } else {
                // Show if LS does not exist
                showPopover();
            }
        } else {
            // Show if LS does not exist
            showPopover();
        }
    }

    /**
     * Removes 'is-hidden' class and sets the aria-hidden attribute from popover
     */
    function showPopover() {
        popoverBanner.removeClass('is-hidden');
        popoverBanner.attr('aria-hidden', false);
    }

    var form = $('#contribute-form');
    // Inputs.
    var emailField = form.find('#id_email');
    var nameField = form.find('#id_name');
    var defaultAmount = form.find('input[type=\'radio\']:checked');
    var amountRadio = form.find('input[name=donation_choices]');
    var customAmountInput = form.find('#id_donation_amount');
    // Hidden fields.
    var stripePublicKey = form.find('#id_stripe_public_key');
    var stripeToken = form.find('#id_stripe_token');
    var stripeHandler = null;
    // Other.
    var formButton = form.find('#stripe_submit');
    var amount = formButton.find('#amount');

    /**
     * Initialise the stripeCheckout handler.
     */
    function initStripeHandler() {
        return win.StripeCheckout.configure({
            key: stripePublicKey.val(),
            locale: 'en',
            name: 'MDN Web Docs',
            description: 'One-time donation',
            token: function(token) {
                stripeToken.val(token.id);
                form.submit();
            }
        });
    }

<<<<<<< HEAD
=======
    // Ensure we only show the form if js is enabled
    if (win.StripeCheckout) {
        $('#contribution-popover-container').removeClass('hidden');
    }

>>>>>>> 7e123d5e
    var isPopoverBanner = $('.contribution-banner').hasClass('contribution-popover');

    /* If `isPopoverBanner` is false, then this is the
       contribute page. Init the handler immediately */
    if (!isPopoverBanner) {
        // if not already initialised
        if (stripeHandler === null) {
            // initialise handler
            stripeHandler = initStripeHandler();
        }
    }

    if (isPopoverBanner) {
        var activeElement = null;
        var popoverBanner = $('.contribution-banner');
        var collapseButton = popoverBanner.find('#collapse-popover-button');
        var closeButton = popoverBanner.find('#close-popover-button');

        checkPopoverDisabled();
    }

    // Set initial radio state.
    defaultAmount.parent().addClass('active');

    var selectedAmount = defaultAmount.length ? defaultAmount[0].value : 0;

    customAmountInput.val('');

    // Set errors.
    form.find('.errorlist').prev().addClass('error');

    /**
     * Handles adjusting amount.
     * @param {jQuery.Event} event Event object.
     */
    function onAmountSelect(event) {
        form.find('label.active').removeClass('active');

        clearFieldError(customAmountInput);

        // Validate against minimum value.
        if (parseInt(event.target.value) < 1 || isNaN(event.target.value)) {
            defaultAmount.prop('checked', true);
            setFieldError(customAmountInput);
        }

        // Reset custom amount input when selecting radio.
        if (event.target.type === 'radio') {
            customAmountInput.val('');

            // Send GA Event.
            mdn.analytics.trackEvent({
                category: 'Contribution popover',
                action: 'Amount radio selected',
                value: event.target.value
            });

            $(event.target).parent().addClass('active');

        } else {
            // Reset radio when selecting custom amount.
            form.find('input[type=\'radio\']:checked').prop('checked', false);
        }

        selectedAmount = (Math.floor(event.target.value * 100) / 100);

        var newValue = (selectedAmount < 1 || isNaN(selectedAmount)) ? '' : '$' + selectedAmount;

        amount.html(newValue);
    }

    /**
     * Set the error message for any required field.
     * @param {Element} field Field element.
     */
    function setFieldError(field) {
        $(field).addClass('error');
        $(field).next('.errorlist').remove();

        var error = $(field).attr('data-error-message');

        $('<ul class="errorlist"><li>' + error + '</li></ul>').insertAfter($(field));

        if ($(field).is('#id_donation_amount')) {
            mdn.analytics.trackEvent({
                category: 'Contribution popover',
                action: 'Invalid amount selected',
                value: 1
            });
        }
    }

    /**
     * Clear the error message for any required field.
     * @param {Element} field Field element.
     */
    function clearFieldError(field) {
        $(field).removeClass('error');
        $(field).next('.errorlist').remove();
    }

    /**
     * Checks field validity and sets any errors if required.
     * @param {jQuery.Event} event Event object.
     */
    function onChange(event) {
        var field = $(event.target)[0];

        if (field.checkValidity()) {
            clearFieldError(field);
        } else {
            setFieldError(field);
        }
    }

    /**
     * Handles the form submit. Checks for field validity using built in browser
     * checkValidity functionality and then attempts to open the Stripe modal if
     * the form is valid.
     */
    function onSubmit() {
        // FE form validation.
        var valid = form[0].checkValidity();

        if (!valid || (selectedAmount < 1 || isNaN(selectedAmount))) {
            if (emailField[0].checkValidity()) {
                clearFieldError(emailField[0]);
            } else {
                setFieldError(emailField[0]);
            }

            if (nameField[0].checkValidity()) {
                clearFieldError(nameField[0]);
            } else {
                setFieldError(nameField[0]);
            }

            if (selectedAmount >= 1) {
                clearFieldError(customAmountInput);
            } else {
                setFieldError(customAmountInput);
            }

            return;
        }

        // Send GA Event.
        mdn.analytics.trackEvent({
            category: 'Contribution submission',
            action: isPopoverBanner ? 'On Popover' : 'On Page',
            value: 1
        });

        // On success open Stripe Checkout modal.
        stripeHandler.open({
            image: 'https://avatars1.githubusercontent.com/u/7565578?s=280&v=4',
            name: 'MDN Web Docs',
            description: 'Contribute to MDN Web Docs',
            zipCode: true,
            amount: (selectedAmount * 100),
            email: $(emailField).val(),
            closed: function() {
                form.removeClass('disabled');
            }
        });
    }

    /**
     * Handles the form button click. This will either attempt to submit the form
     * or will expand the popover depending on the current state of the popover.
     */
    function onFormButtonClick() {
        // Calculate the role of the submit button
        if (isPopoverBanner && popoverBanner.hasClass('is-collapsed')) {
            expandCta();
        } else {
            onSubmit();
        }
    }

    var mediaQueryList = null;

    /**
     * Increases or decreases the height of the `popoverBanner`
     * based on a `mediaQueryList` match
     */
    function handleViewportChange(evt) {
        if (evt.matches) {
            popoverBanner.removeClass('expanded');
            popoverBanner.addClass('expanded-extend');
        } else {
            popoverBanner.removeClass('expanded-extend');
            popoverBanner.addClass('expanded');
        }
    }

    /**
     * Expands the popover to show the full contents.
     */
    function expandCta() {
        var secondaryHeader = popoverBanner[0].querySelector('h4');
        var smallDesktop = '(max-width: 1092px)';

        mediaQueryList = window.matchMedia(smallDesktop);
        var initialExpandedClass = mediaQueryList.matches ? 'expanded-extend' : 'expanded';

        // if not already initialised
        if (stripeHandler === null) {
            // initialise handler
            stripeHandler = initStripeHandler();
        }

        popoverBanner.addClass(initialExpandedClass + ' is-expanding');
        popoverBanner.removeClass('is-collapsed');

        // listens for, and responds to, matchMedia events
        mediaQueryList.addListener(handleViewportChange);

        popoverBanner.on('transitionend', function() {
            popoverBanner.removeClass('is-expanding');
            popoverBanner.attr('aria-expanded', true);

            // store the current activeElement
            activeElement = document.activeElement;
            // move focus to the secondary header text
            secondaryHeader.focus();

            // remove the event listener
            popoverBanner.off('transitionend');

            // listen to minimise button clicks.
            collapseButton.click(collapseCta);

            $(doc).on('keydown.popoverCloseHandler', function(event) {
                if (event.keyCode === 27) { // Escape key.
                    collapseCta();
                }
            });
        });
    }

    /**
     * Collapses popover.
     */
    function collapseCta() {
        collapseButton.off();

        // Add transitional class for opacity animation.
        popoverBanner.addClass('is-collapsing');
        popoverBanner.removeClass('expanded expanded-extend');
        popoverBanner.attr('aria-expanded', false);

        // remove the mediaQuery listener when in collapsed state
        mediaQueryList.removeListener(handleViewportChange);

        popoverBanner.on('transitionend', function() {
            popoverBanner.addClass('is-collapsed');
            popoverBanner.removeClass('is-collapsing');
            // remove the event listener
            popoverBanner.off('transitionend');
            // move focus back to the previous activeElement
            activeElement.focus();
        });

        // Send GA Event.
        mdn.analytics.trackEvent({
            category: 'Contribution popover',
            action: 'collapse',
            value: 1
        });

        $(doc).off('keydown.popoverCloseHandler');
    }

    /**
     * Removes the popover from the page and stores the hidden state in local storge.
     */
    function disablePopover() {
        popoverBanner.addClass('is-hidden');
        popoverBanner.attr('aria-hidden', true);

        // Send GA Event.
        mdn.analytics.trackEvent({
            category: 'Contribution popover',
            action: 'close',
            value: 1
        });

        if (win.mdn.features.localStorage) {
            var item = JSON.stringify({
                value: true,
                // Sets the timestamp to today so we can check its expiration subsequent each page load.
                timestamp: new Date().getTime()
            });

            localStorage.setItem('contributionsPopoverDisabled', item);
        }
    }

    // Register event handlers and set things up.
    formButton.click(onFormButtonClick);
    amountRadio.change(onAmountSelect);
    customAmountInput.on('input', onAmountSelect);
    emailField.blur(onChange);
    nameField.blur(onChange);
    customAmountInput.blur(function(event) {
        // Send GA Event.
        mdn.analytics.trackEvent({
            category: 'Contribution popover',
            action: 'Amount manually selected',
            value: event.target.value
        });
    });

    if (isPopoverBanner) {
        closeButton.click(disablePopover);
    }

    setupTooltips();

    // Send to GA if popover is displayed.
    if (popoverBanner.is(':visible')) {
        mdn.analytics.trackEvent({
            category: 'Contribution banner',
            action: 'shown',
            value: 1
        });
    }

})(document, window, jQuery);<|MERGE_RESOLUTION|>--- conflicted
+++ resolved
@@ -208,14 +208,11 @@
         });
     }
 
-<<<<<<< HEAD
-=======
     // Ensure we only show the form if js is enabled
     if (win.StripeCheckout) {
-        $('#contribution-popover-container').removeClass('hidden');
-    }
-
->>>>>>> 7e123d5e
+        $('#contribution-popover-container').removeClass('is-hidden');
+    }
+
     var isPopoverBanner = $('.contribution-banner').hasClass('contribution-popover');
 
     /* If `isPopoverBanner` is false, then this is the
