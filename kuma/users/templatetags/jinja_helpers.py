--- conflicted
+++ resolved
@@ -30,7 +30,7 @@
     links = ''
     if ban_user.id != banner_user.id and banner_user.has_perm('users.add_userban'):
         active_ban = ban_user.active_ban
-        url_ban_cleanup = reverse('users.ban_and_cleanup', kwargs={'user_id': ban_user.id})
+        url_ban_cleanup = reverse('users.ban_user_and_cleanup', kwargs={'user_id': ban_user.id})
         if active_ban:
             url = reverse('admin:users_userban_change', args=(active_ban.id,))
             title = ugettext('Banned on %(ban_date)s by %(ban_admin)s.') % {
@@ -49,16 +49,9 @@
             link = ('<a id="ban_link" href="%s" class="button negative ban-link">%s'
                     '<i aria-hidden="true" class="icon-ban"></i></a>'
                     % (url, ugettext('Ban User')))
-<<<<<<< HEAD
-        url_ban_cleanup = reverse('users.ban_user_and_cleanup', kwargs={'user_id': ban_user.id})
-        link_cleanup = ('<a href="%s" class="button negative ban-link">%s'
-                        '<i aria-hidden="true" class="icon-ban"></i></a>'
-                        % (url_ban_cleanup, ugettext('Ban User and Cleanup')))
-=======
             link_cleanup = ('<a id="cleanup_link" href="%s" class="button negative ban-link">%s'
                             '<i aria-hidden="true" class="icon-ban"></i></a>'
                             % (url_ban_cleanup, ugettext('Ban User & Clean Up')))
->>>>>>> 2f653fdd
         links = link_cleanup + ' ' + link
     return Markup(links)
 
