--- conflicted
+++ resolved
@@ -23,12 +23,8 @@
 from taggit.utils import parse_tags
 
 from kuma.core.decorators import login_required
-<<<<<<< HEAD
-from kuma.core.utils import paginate
 from kuma.wiki.forms import RevisionAkismetSubmissionSpamForm
 from kuma.wiki.models import RevisionAkismetSubmission
-=======
->>>>>>> 6830b9c9
 
 from .forms import UserBanForm, UserEditForm
 from .models import User, UserBan
