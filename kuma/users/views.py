import collections
import json
import operator

from allauth.account.adapter import get_adapter
from allauth.account.models import EmailAddress
from allauth.socialaccount import helpers
from allauth.socialaccount.models import SocialAccount
from allauth.socialaccount.views import SignupView as BaseSignupView
from constance import config
from django import forms
from django.contrib.auth import get_user_model
from django.contrib.auth.decorators import permission_required
from django.contrib.auth.models import Group
from django.db import transaction
from django.db.models import Q
from django.http import Http404, HttpResponseBadRequest, HttpResponseForbidden
from django.shortcuts import get_object_or_404, redirect, render
from django.utils.translation import ugettext_lazy as _
from honeypot.decorators import verify_honeypot_value
from taggit.utils import parse_tags

from kuma.core.decorators import login_required
from kuma.core.utils import paginate

from .forms import UserBanForm, UserEditForm
from .models import User, UserBan
# we have to import the signup form here due to allauth's odd form subclassing
# that requires providing a base form class (see ACCOUNT_SIGNUP_FORM_CLASS)
from .signup import SignupForm


# TODO: Make this dynamic, editable from admin interface
INTEREST_SUGGESTIONS = [
    "audio", "canvas", "css3", "device", "files", "fonts",
    "forms", "geolocation", "javascript", "html5", "indexeddb", "dragndrop",
    "mobile", "offlinesupport", "svg", "video", "webgl", "websockets",
    "webworkers", "xhr", "multitouch",

    "front-end development",
    "web development",
    "tech writing",
    "user experience",
    "design",
    "technical review",
    "editorial review",
]


@permission_required('users.add_userban')
def ban_user(request, user_id):
    """
    Ban a user.
    """
    User = get_user_model()
    try:
        user = User.objects.get(pk=user_id)
    except User.DoesNotExist:
        raise Http404
    if request.method == 'POST':
        form = UserBanForm(data=request.POST)
        if form.is_valid():
            ban = UserBan(user=user,
                          by=request.user,
                          reason=form.cleaned_data['reason'],
                          is_active=True)
            ban.save()
            return redirect(user)
    else:
        if user.active_ban:
            return redirect(user)
        form = UserBanForm()
    # A list of common reasons for banning a user, loaded from constance
    try:
        common_reasons = json.loads(config.COMMON_REASONS_TO_BAN_USERS)
    except (TypeError, ValueError):
        common_reasons = ['Spam']
    else:
        if not common_reasons:
            common_reasons = ['Spam']
    return render(request,
                  'users/ban_user.html',
                  {'form': form,
                   'detail_user': user,
                   'common_reasons': common_reasons})


@permission_required('users.add_userban')
def ban_user_and_cleanup(request, user_id):
    """
    A page to ban a user for the reason of "Spam" and mark the user's revisions
    and page creations as spam, reverting as many of them as possible.
    """
    try:
        user = User.objects.get(pk=user_id)
    except User.DoesNotExist:
        raise Http404

    if request.method == 'POST':
#        ban = UserBan(user=user,
#                      by=request.user,
#                      reason='Spam',
#                      is_active=True)
#        ban.save()

        # TODO: In the future this will take the revisions out of request.POST
        # and either revert them or not. For now list all of the revisions
        revisions_reverted = user.created_revisions.prefetch_related('document')\
                                 .defer('content', 'summary').order_by('-created')
        revisions_needing_follow_up = revisions_reverted

        context = {'detail_user': user,
                   'form': UserBanForm(),
                   'revisions_reverted': revisions_reverted,
                   'revisions_needing_follow_up': revisions_needing_follow_up}

        return render(request,
                      'users/ban_user_and_cleanup_summary.html',
                      context)

<<<<<<< HEAD
    else:
        revisions = user.created_revisions.prefetch_related('document').defer('content', 'summary').order_by('-created')
        revisions = paginate(request, revisions, per_page=10)

        return render(request,
                      'users/ban_user_and_cleanup.html',
                      {'detail_user': user,
                       'revisions': revisions})
=======
    return render(request,
                  'users/ban_user_and_cleanup.html',
                  {'detail_user': user,
                   'revisions': revisions,
                   'show_spam_submission': False,
                   'show_author': False,
                   'spam_ban_page': True})
>>>>>>> 20cf1fd3


def user_detail(request, username):
    """
    The main user view that only collects a bunch of user
    specific data to populate the template context.
    """
    detail_user = get_object_or_404(User, username=username)

    if (detail_user.active_ban and not request.user.is_superuser):
        return render(request, '403.html',
                      {'reason': 'bannedprofile'}, status=403)

    docs_feed_items = None

    context = {
        'detail_user': detail_user,
        'docs_feed_items': docs_feed_items,
    }
    return render(request, 'users/user_detail.html', context)


@login_required
def my_detail_page(request):
    return redirect(request.user)


@login_required
def my_edit_page(request):
    return redirect('users.user_edit', request.user.username)


def user_edit(request, username):
    """
    View and edit user profile
    """
    edit_user = get_object_or_404(User, username=username)

    if not edit_user.allows_editing_by(request.user):
        return HttpResponseForbidden()

    # Map of form field names to tag namespaces
    field_to_tag_ns = (
        ('interests', 'profile:interest:'),
        ('expertise', 'profile:expertise:')
    )

    if request.method != 'POST':
        initial = {
            'beta': edit_user.is_beta_tester,
            'username': edit_user.username,
        }

        # Form fields to receive tags filtered by namespace.
        for field, ns in field_to_tag_ns:
            initial[field] = ', '.join(tag.name.replace(ns, '')
                                       for tag in edit_user.tags.all_ns(ns))

        # Finally, set up the forms.
        user_form = UserEditForm(instance=edit_user,
                                 initial=initial,
                                 prefix='user')
    else:
        user_form = UserEditForm(data=request.POST,
                                 files=request.FILES,
                                 instance=edit_user,
                                 prefix='user')

        if user_form.is_valid():
            new_user = user_form.save()

            try:
                # Beta
                beta_group = Group.objects.get(name=config.BETA_GROUP_NAME)
                if user_form.cleaned_data['beta']:
                    beta_group.user_set.add(request.user)
                else:
                    beta_group.user_set.remove(request.user)
            except Group.DoesNotExist:
                # If there's no Beta Testers group, ignore that logic
                pass

            # Update tags from form fields
            for field, tag_ns in field_to_tag_ns:
                field_value = user_form.cleaned_data.get(field, '')
                tags = [tag.lower() for tag in parse_tags(field_value)]
                new_user.tags.set_ns(tag_ns, *tags)

            return redirect(edit_user)

    context = {
        'edit_user': edit_user,
        'user_form': user_form,
        'INTEREST_SUGGESTIONS': INTEREST_SUGGESTIONS,
    }
    return render(request, 'users/user_edit.html', context)


class SignupView(BaseSignupView):
    """
    The default signup view from the allauth account app.

    You can remove this class if there is no other modification compared
    to it's parent class.
    """
    form_class = SignupForm

    def get_form(self, form_class):
        """
        Returns an instance of the form to be used in this view.
        """
        self.email_addresses = collections.OrderedDict()
        form = super(SignupView, self).get_form(form_class)
        form.fields['email'].label = _('Email address')
        self.matching_user = None
        initial_username = form.initial.get('username', None)
        # For GitHub users, see if we can find matching user by username
        if self.sociallogin.account.provider == 'github':
            User = get_user_model()
            try:
                self.matching_user = User.objects.get(username=initial_username)
                # deleting the initial username because we found a matching user
                del form.initial['username']
            except User.DoesNotExist:
                pass

        email = self.sociallogin.account.extra_data.get('email') or None

        # For Persona users, see if we can find matching user by email address
        if self.sociallogin.account.provider == 'persona':
            try:
                matching_addresses = EmailAddress.objects.filter(email=email,
                                                                 verified=True)
                matching_emailaddress = matching_addresses[0]
                self.matching_user = matching_emailaddress.user
                email_address = {'email': email,
                                 'verified': matching_emailaddress.verified,
                                 'primary': matching_emailaddress.primary}
                self.email_addresses[email] = email_address
            except IndexError:
                pass

        extra_email_addresses = (self.sociallogin
                                     .account
                                     .extra_data
                                     .get('email_addresses', None))

        # if we didn't get any extra email addresses from the provider
        # but the default email is available, simply hide the form widget
        if extra_email_addresses is None and email is not None:
            form.fields['email'].widget = forms.HiddenInput()

        # if there are extra email addresses from the provider (like GitHub)
        elif extra_email_addresses is not None:
            # build a mapping of the email addresses to their other values
            # to be used later for resetting the social accounts email addresses
            for email_address in extra_email_addresses:
                self.email_addresses[email_address['email']] = email_address

            # build the choice list with the given email addresses
            # if there is a main email address offer that as well (unless it's
            # already there)
            if email is not None and email not in self.email_addresses:
                self.email_addresses[email] = {
                    'email': email,
                    'verified': False,
                    'primary': False,
                }
            choices = []
            verified_emails = []
            for email_address in self.email_addresses.values():
                if email_address['verified']:
                    label = _('%(email)s <b>Verified</b>')
                    verified_emails.append(email_address['email'])
                else:
                    label = _('%(email)s Unverified')
                next_email = email_address['email']
                choices.append((next_email, label % {'email': next_email}))
            choices.append((form.other_email_value, _('Other:')))
            email_select = forms.RadioSelect(choices=choices,
                                             attrs={'id': 'email'})
            form.fields['email'].widget = email_select
            if not email and len(verified_emails) == 1:
                form.initial.update(email=verified_emails[0])
        return form

    def form_valid(self, form):
        """
        We use the selected email here and reset the social loging list of
        email addresses before they get created.

        We send our welcome email via celery during complete_signup.
        So, we need to manually commit the user to the db for it.
        """
        selected_email = form.cleaned_data['email']
        if form.other_email_used:
            email_address = {
                'email': selected_email,
                'verified': False,
                'primary': True,
            }
        else:
            email_address = self.email_addresses.get(selected_email, None)

        if email_address:
            email_address['primary'] = True
            primary_email_address = EmailAddress(**email_address)
            form.sociallogin.email_addresses = \
                self.sociallogin.email_addresses = [primary_email_address]
            if email_address['verified']:
                # we have to stash the selected email address here
                # so that no email verification is sent again
                # this is done by adding the email address to the session
                get_adapter().stash_verified_email(self.request,
                                                   email_address['email'])

        with transaction.atomic():
            form.save(self.request)
        return helpers.complete_social_signup(self.request,
                                              self.sociallogin)

    def get_context_data(self, **kwargs):
        context = super(SignupView, self).get_context_data(**kwargs)
        or_query = []
        # For GitHub users, find matching Persona social accounts by emails
        if self.sociallogin.account.provider == 'github':
            for email_address in self.email_addresses.values():
                if email_address['verified']:
                    or_query.append(Q(uid=email_address['email']))

        # For Persona users, find matching GitHub social accounts directly
        elif self.sociallogin.account.provider == 'persona':
            if self.matching_user:
                or_query.append(Q(user=self.matching_user, provider='github'))

        if or_query:
            reduced_or_query = reduce(operator.or_, or_query)
            matching_accounts = (SocialAccount.objects
                                              .filter(reduced_or_query))
        else:
            matching_accounts = SocialAccount.objects.none()
        context.update({
            'email_addresses': self.email_addresses,
            'matching_user': self.matching_user,
            'matching_accounts': matching_accounts,
        })
        return context

    def dispatch(self, request, *args, **kwargs):
        response = verify_honeypot_value(request, None)
        if isinstance(response, HttpResponseBadRequest):
            return response
        return super(SignupView, self).dispatch(request, *args, **kwargs)


signup = SignupView.as_view()<|MERGE_RESOLUTION|>--- conflicted
+++ resolved
@@ -118,16 +118,8 @@
                       'users/ban_user_and_cleanup_summary.html',
                       context)
 
-<<<<<<< HEAD
-    else:
-        revisions = user.created_revisions.prefetch_related('document').defer('content', 'summary').order_by('-created')
-        revisions = paginate(request, revisions, per_page=10)
-
-        return render(request,
-                      'users/ban_user_and_cleanup.html',
-                      {'detail_user': user,
-                       'revisions': revisions})
-=======
+    revisions = user.created_revisions.prefetch_related('document').defer('content', 'summary').order_by('-created')
+    revisions = paginate(request, revisions, per_page=10)
     return render(request,
                   'users/ban_user_and_cleanup.html',
                   {'detail_user': user,
@@ -135,7 +127,6 @@
                    'show_spam_submission': False,
                    'show_author': False,
                    'spam_ban_page': True})
->>>>>>> 20cf1fd3
 
 
 def user_detail(request, username):
