import json
from datetime import datetime, timedelta

import stripe
from allauth.account.adapter import get_adapter
from allauth.account.models import EmailAddress
from allauth.socialaccount import helpers
from allauth.socialaccount.views import ConnectionsView
from allauth.socialaccount.views import SignupView as BaseSignupView
from django.conf import settings
from django.contrib.auth import get_user_model, login
from django.contrib.auth.decorators import permission_required
from django.contrib.auth.models import Group
from django.contrib.auth.tokens import default_token_generator
from django.core.mail import send_mail
from django.core.validators import validate_email, ValidationError
from django.db import IntegrityError, transaction
from django.http import (
    HttpResponseBadRequest,
    HttpResponseForbidden,
    HttpResponseRedirect,
)
from django.shortcuts import get_object_or_404, redirect, render
from django.template.loader import render_to_string
from django.urls import reverse
from django.utils.encoding import force_text
from django.utils.http import urlsafe_base64_decode
from django.utils.translation import gettext_lazy as _
from django.views.decorators.cache import never_cache
from django.views.decorators.http import require_POST
from django.views.generic import TemplateView
from honeypot.decorators import verify_honeypot_value
from raven.contrib.django.models import client as raven_client
from waffle import flag_is_active

from kuma.attachments.models import AttachmentRevision
from kuma.core.decorators import (
    ensure_wiki_domain,
    login_required,
    redirect_in_maintenance_mode,
)
from kuma.core.ga_tracking import (
    ACTION_PROFILE_AUDIT,
    ACTION_PROFILE_EDIT,
    ACTION_PROFILE_EDIT_ERROR,
    CATEGORY_SIGNUP_FLOW,
    track_event,
)
from kuma.core.utils import urlparams
from kuma.wiki.forms import RevisionAkismetSubmissionSpamForm
from kuma.wiki.models import (
    Document,
    DocumentDeletionLog,
    Revision,
    RevisionAkismetSubmission,
)

# we have to import the SignupForm form here due to allauth's odd form subclassing
# that requires providing a base form class (see ACCOUNT_SIGNUP_FORM_CLASS)
from .forms import UserBanForm, UserDeleteForm, UserEditForm, UserRecoveryEmailForm
from .models import User, UserBan
from .signup import SignupForm
from .stripe_utils import (
    cancel_stripe_customer_subscriptions,
    create_stripe_customer_and_subscription_for_user,
    retrieve_and_synchronize_subscription_info,
)


@ensure_wiki_domain
@permission_required("users.add_userban")
def ban_user(request, username):
    """
    Ban a user.
    """
    User = get_user_model()
    user = get_object_or_404(User, username=username)

    if request.method == "POST":
        form = UserBanForm(data=request.POST)
        if form.is_valid():
            ban = UserBan(
                user=user,
                by=request.user,
                reason=form.cleaned_data["reason"],
                is_active=True,
            )
            ban.save()
            return redirect(user)
    else:
        if user.active_ban:
            return redirect(user)
        form = UserBanForm()
    # A list of common reasons for banning a user, loaded from constance
    try:
        common_reasons = json.loads(settings.COMMON_REASONS_TO_BAN_USERS)
    except (TypeError, ValueError):
        common_reasons = ["Spam"]
    else:
        if not common_reasons:
            common_reasons = ["Spam"]
    return render(
        request,
        "users/ban_user.html",
        {"form": form, "detail_user": user, "common_reasons": common_reasons},
    )


@ensure_wiki_domain
@permission_required("users.add_userban")
def ban_user_and_cleanup(request, username):
    """
    A page to ban a user for the reason of "Spam" and mark the user's revisions
    and page creations as spam, reverting as many of them as possible.
    """
    user = get_object_or_404(User, username=username)

    # Is this user already banned?
    user_ban = UserBan.objects.filter(user=user, is_active=True)

    # Get revisions for the past 3 days for this user
    date_three_days_ago = datetime.now().date() - timedelta(days=3)
    revisions = user.created_revisions.prefetch_related("document")
    revisions = revisions.defer("content", "summary").order_by("-id")
    revisions = revisions.filter(created__gte=date_three_days_ago)
    revisions_not_spam = revisions.filter(akismet_submissions=None)

    return render(
        request,
        "users/ban_user_and_cleanup.html",
        {
            "detail_user": user,
            "user_banned": user_ban,
            "revisions": revisions,
            "revisions_not_spam": revisions_not_spam,
            "on_ban_page": True,
        },
    )


@ensure_wiki_domain
@require_POST
@permission_required("users.add_userban")
def ban_user_and_cleanup_summary(request, username):
    """
    A summary page of actions taken when banning a user and reverting revisions
    This method takes all the revisions from the last three days,
    sends back the list of revisions that were successfully reverted/deleted
    and submitted to Akismet, and also a list of
    revisions where no action was taken (revisions needing follow up).
    """
    user = get_object_or_404(User, username=username)

    # Is this user already banned?
    user_ban = UserBan.objects.filter(user=user, is_active=True)

    # If the user is not banned, ban user; else, update 'by' and 'reason'
    if not user_ban.exists():
        ban = UserBan(user=user, by=request.user, reason="Spam", is_active=True)
        ban.save()
    else:
        user_ban.update(by=request.user, reason="Spam")

    date_three_days_ago = datetime.now().date() - timedelta(days=3)
    revisions_from_last_three_days = user.created_revisions.prefetch_related("document")
    revisions_from_last_three_days = revisions_from_last_three_days.defer(
        "content", "summary"
    ).order_by("-id")
    revisions_from_last_three_days = revisions_from_last_three_days.filter(
        created__gte=date_three_days_ago
    )

    """ The "Actions Taken" section """
    # The revisions to be submitted to Akismet and reverted,
    # these must be sorted descending so that they are reverted accordingly
    revisions_to_mark_as_spam_and_revert = revisions_from_last_three_days.filter(
        id__in=request.POST.getlist("revision-id")
    ).order_by("-id")

    # 1. Submit revisions to Akismet as spam
    # 2. If this is the most recent revision for a document:
    #    Revert revision if it has a previous version OR
    #    Delete revision if it is a new document
    submitted_to_akismet = []
    not_submitted_to_akismet = []
    revisions_reverted_list = []
    revisions_not_reverted_list = []
    revisions_deleted_list = []
    revisions_not_deleted_list = []
    latest_is_not_spam = [
        rev
        for rev in revision_by_distinct_doc(revisions_to_mark_as_spam_and_revert)
        if rev.document.current_revision != rev
    ]
    previous_good_rev = {}

    for revision in revisions_to_mark_as_spam_and_revert:
        submission = RevisionAkismetSubmission(sender=request.user, type="spam")
        akismet_submission_data = {"revision": revision.id}

        data = RevisionAkismetSubmissionSpamForm(
            data=akismet_submission_data, instance=submission, request=request
        )
        # Submit to Akismet or note that validation & sending to Akismet failed
        if data.is_valid():
            data.save()
            # Since we only want to display 1 revision per document, only add to
            # this list if this is one of the revisions for a distinct document
            submitted_to_akismet.append(revision)
        else:
            not_submitted_to_akismet.append(revision)

        # If there is a current revision and the revision is not in the spam list,
        # to be reverted, do not revert any revisions
        try:
            revision.document.refresh_from_db(fields=["current_revision"])
        except Document.DoesNotExist:
            continue  # This document was previously deleted in this loop, continue
        if (
            revision.document.current_revision
            not in revisions_to_mark_as_spam_and_revert
        ):
            if revision.document_id not in previous_good_rev:
                previous_good_rev[
                    revision.document_id
                ] = revision.document.current_revision

            continue  # This document has a more current revision, no need to revert

        # Loop through all previous revisions to find the oldest spam
        # revision on a specific document from this request.
        while revision.previous in revisions_to_mark_as_spam_and_revert:
            revision = revision.previous
        # If this is a new revision on an existing document, revert it
        if revision.previous:
            previous_good_rev[revision.document_id] = revision.previous

            reverted = revert_document(
                request=request, revision_id=revision.previous.id
            )
            if reverted:
                revisions_reverted_list.append(revision)
            else:
                # If the revert was unsuccessful, include this in the follow-up list
                revisions_not_reverted_list.append(revision)

        # If this is a new document/translation, delete it
        else:
            deleted = delete_document(request=request, document=revision.document)
            if deleted:
                revisions_deleted_list.append(revision)
            else:
                # If the delete was unsuccessful, include this in the follow-up list
                revisions_not_deleted_list.append(revision)

    # Find just the latest revision for each document
    submitted_to_akismet_by_distinct_doc = revision_by_distinct_doc(
        submitted_to_akismet
    )
    not_submitted_to_akismet_by_distinct_doc = revision_by_distinct_doc(
        not_submitted_to_akismet
    )
    revisions_reverted_by_distinct_doc = revision_by_distinct_doc(
        revisions_reverted_list
    )
    revisions_not_reverted_by_distinct_doc = revision_by_distinct_doc(
        revisions_not_reverted_list
    )
    revisions_deleted_by_distinct_doc = revision_by_distinct_doc(revisions_deleted_list)
    revisions_not_deleted_by_distinct_doc = revision_by_distinct_doc(
        revisions_not_deleted_list
    )

    actions_taken = {
        "revisions_reported_as_spam": submitted_to_akismet_by_distinct_doc,
        "revisions_reverted_list": revisions_reverted_by_distinct_doc,
        "revisions_deleted_list": revisions_deleted_by_distinct_doc,
    }

    """ The "Needs followup" section """
    # TODO: Phase V: If user made actions while reviewer was banning them
    new_action_by_user = []
    skipped_revisions = [
        rev
        for rev in revisions_to_mark_as_spam_and_revert
        if rev.document_id in previous_good_rev
        and rev.id < previous_good_rev[rev.document_id].id
    ]
    skipped_revisions = revision_by_distinct_doc(skipped_revisions)

    needs_follow_up = {
        "manual_revert": new_action_by_user,
        "skipped_revisions": skipped_revisions,
        "not_submitted_to_akismet": not_submitted_to_akismet_by_distinct_doc,
        "not_reverted_list": revisions_not_reverted_by_distinct_doc,
        "not_deleted_list": revisions_not_deleted_by_distinct_doc,
    }

    """ The "No Actions Taken" section """
    revisions_already_spam = revisions_from_last_three_days.filter(
        id__in=request.POST.getlist("revision-already-spam")
    )
    revisions_already_spam = list(revisions_already_spam)
    revisions_already_spam_by_distinct_doc = revision_by_distinct_doc(
        revisions_already_spam
    )

    identified_as_not_spam = [
        rev
        for rev in revisions_from_last_three_days
        if rev not in revisions_already_spam
        and rev not in revisions_to_mark_as_spam_and_revert
    ]
    identified_as_not_spam_by_distinct_doc = revision_by_distinct_doc(
        identified_as_not_spam
    )

    no_actions_taken = {
        "latest_revision_is_not_spam": latest_is_not_spam,
        "revisions_already_identified_as_spam": revisions_already_spam_by_distinct_doc,
        "revisions_identified_as_not_spam": identified_as_not_spam_by_distinct_doc,
    }

    context = {
        "detail_user": user,
        "form": UserBanForm(),
        "actions_taken": actions_taken,
        "needs_follow_up": needs_follow_up,
        "no_actions_taken": no_actions_taken,
    }

    # Send an email to the spam watch mailing list.
    ban_and_revert_notification(user, request.user, context)

    return render(request, "users/ban_user_and_cleanup_summary.html", context)


def revision_by_distinct_doc(list_of_revisions):
    documents = {}
    for rev in list_of_revisions:
        documents.setdefault(rev.document_id, rev)
        if documents[rev.document_id].id < rev.id:
            documents[rev.document_id] = rev

    return [documents[doc_id] for doc_id in sorted(documents)]


def ban_and_revert_notification(spammer, moderator, info):
    subject = "[MDN] %s has been banned by %s" % (spammer, moderator)
    context = {"spammer": spammer, "moderator": moderator}
    context.update(info)
    body = render_to_string("wiki/email/spam_ban.ltxt", context)

    send_mail(
        subject, body, settings.DEFAULT_FROM_EMAIL, [settings.EMAIL_LIST_SPAM_WATCH]
    )


@permission_required("users.add_userban")
def revert_document(request, revision_id):
    """
    Revert document to a specific revision.
    """
    revision = get_object_or_404(
        Revision.objects.select_related("document"), pk=revision_id
    )

    comment = "spam"
    document = revision.document
    old_revision_pk = revision.pk
    try:
        new_revision = document.revert(revision, request.user, comment)
        # schedule a rendering of the new revision if it really was saved
        if new_revision.pk != old_revision_pk:  # pragma: no branch
            document.schedule_rendering("max-age=0")
    except IntegrityError:
        return False
    return True


@permission_required("wiki.delete_document")
def delete_document(request, document):
    """
    Delete a Document.
    """
    try:
        DocumentDeletionLog.objects.create(
            locale=document.locale,
            slug=document.slug,
            user=request.user,
            reason="Spam",
        )
        document.delete()
    except Exception:
        return False
    return True


def user_detail(request, username):
    """
    The main user view that only collects a bunch of user
    specific data to populate the template context.
    """
    detail_user = get_object_or_404(User, username=username)

    if detail_user.active_ban and not request.user.has_perm("users.add_userban"):
        return render(request, "404.html", {"reason": "banneduser"}, status=404)

    context = {"detail_user": detail_user}
    return render(request, "users/user_detail.html", context)


@login_required
def my_detail_page(request):
    return redirect(request.user)


@login_required
def my_edit_page(request):
    return redirect("users.user_edit", request.user.username)


@redirect_in_maintenance_mode
def user_edit(request, username):
    """
    View and edit user profile
    """
    edit_user = get_object_or_404(User, username=username)

    if not edit_user.allows_editing_by(request.user):
        return HttpResponseForbidden()

    revisions = Revision.objects.filter(creator=edit_user)
    attachment_revisions = AttachmentRevision.objects.filter(creator=edit_user)

    if request.method != "POST":
        initial = {
            "beta": edit_user.is_beta_tester,
            "username": edit_user.username,
            "is_github_url_public": edit_user.is_github_url_public,
        }

        # Finally, set up the forms.
        user_form = UserEditForm(instance=edit_user, initial=initial, prefix="user")
    else:
        user_form = UserEditForm(
            data=request.POST, files=request.FILES, instance=edit_user, prefix="user"
        )

        if user_form.is_valid():
            user_form.save()

            try:
                # Beta
                beta_group = Group.objects.get(name=settings.BETA_GROUP_NAME)
                if user_form.cleaned_data["beta"]:
                    beta_group.user_set.add(request.user)
                else:
                    beta_group.user_set.remove(request.user)
            except Group.DoesNotExist:
                # If there's no Beta Testers group, ignore that logic
                pass

            return redirect(edit_user)

    # Needed so the template can know to show a warning message and the
    # template doesn't want to do code logic to look into the 'request' object.
    has_stripe_error = request.GET.get("has_stripe_error", "False") == "True"

    context = {
        "edit_user": edit_user,
        "user_form": user_form,
        "username": user_form["username"].value(),
        "form": UserDeleteForm(username=username),
        "revisions": revisions,
        "attachment_revisions": attachment_revisions,
        "subscription_info": retrieve_and_synchronize_subscription_info(edit_user),
        "has_stripe_error": has_stripe_error,
        "next_subscriber_number": User.get_highest_subscriber_number() + 1,
    }

    return render(request, "users/user_edit.html", context)


@redirect_in_maintenance_mode
@login_required
@transaction.atomic()
def user_delete(request, username):
    user = get_object_or_404(User, username=username)
    if user != request.user:
        return HttpResponseForbidden()

    def donate_attributions():
        anon, _ = User.objects.get_or_create(username="Anonymous")
        user.created_revisions.update(creator=anon)
        user.created_attachment_revisions.update(creator=anon)

    def scrub_user():
        # Before doing anything, cancel any active subscriptions first.
        if user.stripe_customer_id:
            cancel_stripe_customer_subscriptions(request.user)

        # From the User abstract class
        user.first_name = ""
        user.last_name = ""
        user.email = ""

        # All User attributes
        user.timezone = ""
        user.locale = ""
        user.homepage = ""
        user.title = ""
        user.fullname = ""
        user.organization = ""
        user.location = ""
        user.bio = ""
        user.irc_nickname = ""
        user.website_url = ""
        user.github_url = ""
        user.mozillians_url = ""
        user.twitter_url = ""
        user.linkedin_url = ""
        user.facebook_url = ""
        user.stackoverflow_url = ""
        user.discourse_url = ""
        user.stripe_customer_id = ""
        user.save()

        user.socialaccount_set.all().delete()
        user.key_set.all().delete()

    def force_logout():
        request.session.clear()

    def delete_user():
        # Protected references to users need to be manually deleted first.
        user.key_set.all().delete()

        # Some records are worth keeping prior to deleting the user
        # but "re-assign" to the anonymous user.
        anon, _ = User.objects.get_or_create(username="Anonymous")
        user.revisionakismetsubmission_set.update(sender=anon)
        user.documentdeletionlog_set.update(user=anon)
        user.documentspamattempt_set.update(user=anon)
        user.documentspam_reviewed.update(reviewer=anon)
        user.bans.update(user=anon)
        user.bans_issued.update(by=anon)

        user.delete()

    revisions = Revision.objects.filter(creator=request.user)
    attachment_revisions = AttachmentRevision.objects.filter(creator=request.user)
    context = {}
    if request.method == "POST":
        # If the user has no revisions there's not choices on the form.
        if revisions.exists() or attachment_revisions.exists():
            form = UserDeleteForm(request.POST, username=username)
            if form.is_valid():
                if form.cleaned_data["attributions"] == "donate":
                    donate_attributions()
                    delete_user()
                elif form.cleaned_data["attributions"] == "keep":
                    scrub_user()
                    force_logout()
                else:
                    raise NotImplementedError(form.cleaned_data["attributions"])
                return HttpResponseRedirect("/")

        else:
            delete_user()
            return HttpResponseRedirect("/")
    else:
        form = UserDeleteForm(username=username)

    context["form"] = form
    context["username"] = username
    context["revisions"] = revisions
    context["attachment_revisions"] = attachment_revisions

    return render(request, "users/user_delete.html", context)


def signin_landing(request):
    return render(request, "socialaccount/signup-landing.html")


class SignupView(BaseSignupView):
    """
    The default signup view from the allauth account app.

    You can remove this class if there is no other modification compared
    to it's parent class.
    """

    form_class = SignupForm

    def get_form(self, form_class=None):
        """
        Returns an instance of the form to be used in this view.
        """
        self.default_email = None
        self.email_addresses = {}
        form = super(SignupView, self).get_form(form_class)
        form.fields["email"].label = _("Email address")

        # We should only see GitHub/Google users.
        assert self.sociallogin.account.provider in ("github", "google")

        initial_username = form.initial.get("username") or ""

        # When no username is provided, try to derive one from the email address.
        if not initial_username:
            email = form.initial.get("email")
            if email:
                if isinstance(email, tuple):
                    email = email[0]
                initial_username = email.split("@")[0]

        if initial_username:
            # Find a new username if it clashes with an existing username.
            increment = 1
            User = get_user_model()
            initial_username_base = initial_username
            while User.objects.filter(username__iexact=initial_username).exists():
                increment += 1
                initial_username = f"{initial_username_base}{increment}"

        form.initial["username"] = initial_username

        email = self.sociallogin.account.extra_data.get("email") or None
        email_data = self.sociallogin.account.extra_data.get("email_addresses") or []

        # Discard email addresses that won't validate
        extra_email_addresses = []
        for data in email_data:
            try:
                validate_email(data["email"])
            except ValidationError:
                pass
            else:
                extra_email_addresses.append(data)

        # if we didn't get any extra email addresses from the provider
        # but the default email is available, simply hide the form widget
        if not extra_email_addresses and email is not None:
            self.default_email = email

        # let the user choose from provider's extra email addresses, or enter
        # a new one.
        else:
            # build a mapping of the email addresses to their other values
            # to be used later for resetting the social accounts email addresses
            for email_address in extra_email_addresses:
                self.email_addresses[email_address["email"]] = email_address

            # build the choice list with the given email addresses
            # if there is a main email address offer that as well (unless it's
            # already there)
            if email is not None and email not in self.email_addresses:
                self.email_addresses[email] = {
                    "email": email,
                    "verified": False,
                    "primary": False,
                }
        return form

    def form_valid(self, form):
        """
        We use the selected email here and reset the social logging list of
        email addresses before they get created.

        We send our welcome email via celery during complete_signup.
        So, we need to manually commit the user to the db for it.
        """

        selected_email = form.cleaned_data["email"]
        if selected_email in self.email_addresses:
            data = self.email_addresses[selected_email]
        elif selected_email == self.default_email:
            data = {
                "email": selected_email,
                "verified": True,
                "primary": True,
            }
        else:
            return HttpResponseBadRequest("email not a valid choice")

        primary_email_address = EmailAddress(
            email=data["email"], verified=data["verified"], primary=True
        )
        form.sociallogin.email_addresses = self.sociallogin.email_addresses = [
            primary_email_address
        ]
        if data["verified"]:
            # we have to stash the selected email address here
            # so that no email verification is sent again
            # this is done by adding the email address to the session
            get_adapter().stash_verified_email(self.request, data["email"])

        with transaction.atomic():
            saved_user = form.save(self.request)

            if saved_user.username != form.initial["username"]:
                track_event(
                    CATEGORY_SIGNUP_FLOW, ACTION_PROFILE_EDIT, "username edit",
                )

        return helpers.complete_social_signup(self.request, self.sociallogin)

    def form_invalid(self, form):
        """
        This is called on POST but only when the form is invalid. We're
        overriding this method simply to send GA events when we find an
        error in the username field.
        """
        if form.errors.get("username") is not None:
            track_event(
                CATEGORY_SIGNUP_FLOW, ACTION_PROFILE_EDIT_ERROR, "username",
            )
        return super().form_invalid(form)

    def get_context_data(self, **kwargs):
        context = super(SignupView, self).get_context_data(**kwargs)
        context.update(
            {
                "default_email": self.default_email,
                "email_addresses": self.email_addresses,
            }
        )
        return context

    def dispatch(self, request, *args, **kwargs):
        response = verify_honeypot_value(request, None)
        if isinstance(response, HttpResponseBadRequest):
            return response
        return super(SignupView, self).dispatch(request, *args, **kwargs)

    def get(self, request, *args, **kwargs):
        """This exists so we can squeeze in a tracking event exclusively
        about viewing the profile creation page. If we did it to all
        dispatch() it would trigger on things like submitting form, which
        might trigger repeatedly if the form submission has validation
        errors that the user has to address.
        """
        if request.session.get("sociallogin_provider"):
            track_event(
                CATEGORY_SIGNUP_FLOW,
                ACTION_PROFILE_AUDIT,
                request.session["sociallogin_provider"],
            )
        return super().get(request, *args, **kwargs)


signup = redirect_in_maintenance_mode(SignupView.as_view())


@require_POST
@redirect_in_maintenance_mode
def send_recovery_email(request):
    """
    Send a recovery email to a user.
    """
    form = UserRecoveryEmailForm(data=request.POST)
    if form.is_valid():
        form.save(request=request)
        return redirect("users.recovery_email_sent")
    else:
        return HttpResponseBadRequest("Invalid request.")


@redirect_in_maintenance_mode
def recover(request, uidb64=None, token=None):
    """
    Login via an account recovery link.

    Modeled on django.contrib.auth.views.password_reset_confirm, but resets
    the password to an unusable password instead of prompting for a new
    password.
    """
    UserModel = get_user_model()
    try:
        uid = force_text(urlsafe_base64_decode(uidb64))
        user = UserModel._default_manager.get(pk=uid)
    except (TypeError, ValueError, OverflowError, UserModel.DoesNotExist):
        user = None
    if user and default_token_generator.check_token(user, token):
        login(request, user, "kuma.users.auth_backends.KumaAuthBackend")
        return redirect("users.recover_done")
    return render(request, "users/recover_failed.html")


@login_required
@require_POST
def create_stripe_subscription(request):
    user = request.user

    if not flag_is_active(request, "subscription"):
        return HttpResponseForbidden("subscription flag not active for this user")

    has_stripe_error = False
    try:
        email = request.POST.get("stripe_email", "")
        stripe_token = request.POST.get("stripe_token", "")
        create_stripe_customer_and_subscription_for_user(user, email, stripe_token)

    except stripe.error.StripeError:
        raven_client.captureException()
        has_stripe_error = True

    return redirect(
        urlparams(
            reverse("users.user_edit", args=[user.username]),
            has_stripe_error=has_stripe_error,
        )
        + "#subscription"
    )


recovery_email_sent = TemplateView.as_view(
    template_name="users/recovery_email_sent.html"
)


recover_done = login_required(
    never_cache(ConnectionsView.as_view(template_name="users/recover_done.html"))
<<<<<<< HEAD
)
=======
)


@csrf_exempt
def stripe_hooks(request):
    try:
        payload = json.loads(request.body)
    except ValueError:
        return HttpResponseBadRequest("Invalid JSON payload")

    try:
        event = stripe.Event.construct_from(payload, stripe.api_key)
    except stripe.error.StripeError:
        raven_client.captureException()
        return HttpResponseBadRequest()

    # Generally, for this list of if-statements, see the create_missing_stripe_webhook
    # function.
    # The list of events there ought to at least minimally match what we're prepared
    # to deal with here.

    if event.type == "invoice.payment_succeeded":
        invoice = event.data.object
        _send_payment_received_email(invoice, request.LANGUAGE_CODE)
        track_event(
            CATEGORY_MONTHLY_PAYMENTS,
            ACTION_SUBSCRIPTION_CREATED,
            f"{settings.CONTRIBUTION_AMOUNT_USD:.2f}",
        )

    elif event.type == "customer.subscription.deleted":
        obj = event.data.object
        for user in User.objects.filter(stripe_customer_id=obj.customer):
            UserSubscription.set_canceled(user, obj.id)
        track_event(CATEGORY_MONTHLY_PAYMENTS, ACTION_SUBSCRIPTION_CANCELED, "webhook")

    else:
        return HttpResponseBadRequest(
            f"We did not expect a Stripe webhook of type {event.type!r}"
        )

    return HttpResponse()


def _send_payment_received_email(invoice, locale):
    user = get_user_model().objects.get(stripe_customer_id=invoice.customer)
    subscription_info = retrieve_and_synchronize_subscription_info(user)
    locale = locale or settings.WIKI_DEFAULT_LANGUAGE
    context = {
        "payment_date": datetime.fromtimestamp(invoice.created),
        "next_payment_date": subscription_info["next_payment_at"],
        "invoice_number": invoice.number,
        "cost": invoice.total / 100,
        "credit_card_brand": subscription_info["brand"],
        "manage_subscription_url": absolutify(reverse("recurring_payment_management")),
        "faq_url": absolutify(reverse("payments_index")),
        "contact_email": settings.CONTRIBUTION_SUPPORT_EMAIL,
    }
    with translation.override(locale):
        subject = render_email("users/email/payment_received/subject.ltxt", context)
        # Email subject *must not* contain newlines
        subject = "".join(subject.splitlines())
        plain = render_email("users/email/payment_received/plain.ltxt", context)

        send_mail_retrying(
            subject,
            plain,
            settings.DEFAULT_FROM_EMAIL,
            [user.email],
            attachment={
                "name": os.path.basename(urlparse(invoice.invoice_pdf).path),
                "bytes": _download_from_url(invoice.invoice_pdf),
                "mime": "application/pdf",
            },
        )


def _download_from_url(url):
    pdf_download = requests_retry_session().get(url)
    pdf_download.raise_for_status()
    return pdf_download.content
>>>>>>> 7f4971a1
<|MERGE_RESOLUTION|>--- conflicted
+++ resolved
@@ -823,88 +823,4 @@
 
 recover_done = login_required(
     never_cache(ConnectionsView.as_view(template_name="users/recover_done.html"))
-<<<<<<< HEAD
-)
-=======
-)
-
-
-@csrf_exempt
-def stripe_hooks(request):
-    try:
-        payload = json.loads(request.body)
-    except ValueError:
-        return HttpResponseBadRequest("Invalid JSON payload")
-
-    try:
-        event = stripe.Event.construct_from(payload, stripe.api_key)
-    except stripe.error.StripeError:
-        raven_client.captureException()
-        return HttpResponseBadRequest()
-
-    # Generally, for this list of if-statements, see the create_missing_stripe_webhook
-    # function.
-    # The list of events there ought to at least minimally match what we're prepared
-    # to deal with here.
-
-    if event.type == "invoice.payment_succeeded":
-        invoice = event.data.object
-        _send_payment_received_email(invoice, request.LANGUAGE_CODE)
-        track_event(
-            CATEGORY_MONTHLY_PAYMENTS,
-            ACTION_SUBSCRIPTION_CREATED,
-            f"{settings.CONTRIBUTION_AMOUNT_USD:.2f}",
-        )
-
-    elif event.type == "customer.subscription.deleted":
-        obj = event.data.object
-        for user in User.objects.filter(stripe_customer_id=obj.customer):
-            UserSubscription.set_canceled(user, obj.id)
-        track_event(CATEGORY_MONTHLY_PAYMENTS, ACTION_SUBSCRIPTION_CANCELED, "webhook")
-
-    else:
-        return HttpResponseBadRequest(
-            f"We did not expect a Stripe webhook of type {event.type!r}"
-        )
-
-    return HttpResponse()
-
-
-def _send_payment_received_email(invoice, locale):
-    user = get_user_model().objects.get(stripe_customer_id=invoice.customer)
-    subscription_info = retrieve_and_synchronize_subscription_info(user)
-    locale = locale or settings.WIKI_DEFAULT_LANGUAGE
-    context = {
-        "payment_date": datetime.fromtimestamp(invoice.created),
-        "next_payment_date": subscription_info["next_payment_at"],
-        "invoice_number": invoice.number,
-        "cost": invoice.total / 100,
-        "credit_card_brand": subscription_info["brand"],
-        "manage_subscription_url": absolutify(reverse("recurring_payment_management")),
-        "faq_url": absolutify(reverse("payments_index")),
-        "contact_email": settings.CONTRIBUTION_SUPPORT_EMAIL,
-    }
-    with translation.override(locale):
-        subject = render_email("users/email/payment_received/subject.ltxt", context)
-        # Email subject *must not* contain newlines
-        subject = "".join(subject.splitlines())
-        plain = render_email("users/email/payment_received/plain.ltxt", context)
-
-        send_mail_retrying(
-            subject,
-            plain,
-            settings.DEFAULT_FROM_EMAIL,
-            [user.email],
-            attachment={
-                "name": os.path.basename(urlparse(invoice.invoice_pdf).path),
-                "bytes": _download_from_url(invoice.invoice_pdf),
-                "mime": "application/pdf",
-            },
-        )
-
-
-def _download_from_url(url):
-    pdf_download = requests_retry_session().get(url)
-    pdf_download.raise_for_status()
-    return pdf_download.content
->>>>>>> 7f4971a1
+)