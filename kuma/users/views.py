import collections
import json
import operator
from datetime import datetime, timedelta

from allauth.account.adapter import get_adapter
from allauth.account.models import EmailAddress
from allauth.socialaccount import helpers
from allauth.socialaccount.models import SocialAccount
from allauth.socialaccount.views import SignupView as BaseSignupView
from constance import config
from django import forms
from django.contrib.auth import get_user_model
from django.contrib.auth.decorators import permission_required
from django.contrib.auth.models import Group
from django.db import IntegrityError, transaction
from django.db.models import Max, Q
from django.http import Http404, HttpResponseBadRequest, HttpResponseForbidden
from django.shortcuts import get_object_or_404, redirect, render
from django.views.decorators.http import require_POST
from django.utils.translation import ugettext_lazy as _
from honeypot.decorators import verify_honeypot_value
from taggit.utils import parse_tags

from kuma.core.decorators import login_required
from kuma.wiki.forms import RevisionAkismetSubmissionSpamForm
from kuma.wiki.models import Document, DocumentDeletionLog, Revision, RevisionAkismetSubmission
from kuma.wiki.utils import locale_and_slug_from_path

from .forms import UserBanForm, UserEditForm
from .models import User, UserBan
# we have to import the signup form here due to allauth's odd form subclassing
# that requires providing a base form class (see ACCOUNT_SIGNUP_FORM_CLASS)
from .signup import SignupForm


# TODO: Make this dynamic, editable from admin interface
INTEREST_SUGGESTIONS = [
    "audio", "canvas", "css3", "device", "files", "fonts",
    "forms", "geolocation", "javascript", "html5", "indexeddb", "dragndrop",
    "mobile", "offlinesupport", "svg", "video", "webgl", "websockets",
    "webworkers", "xhr", "multitouch",

    "front-end development",
    "web development",
    "tech writing",
    "user experience",
    "design",
    "technical review",
    "editorial review",
]


@permission_required('users.add_userban')
def ban_user(request, user_id):
    """
    Ban a user.
    """
    User = get_user_model()
    try:
        user = User.objects.get(pk=user_id)
    except User.DoesNotExist:
        raise Http404
    if request.method == 'POST':
        form = UserBanForm(data=request.POST)
        if form.is_valid():
            ban = UserBan(user=user,
                          by=request.user,
                          reason=form.cleaned_data['reason'],
                          is_active=True)
            ban.save()
            return redirect(user)
    else:
        if user.active_ban:
            return redirect(user)
        form = UserBanForm()
    # A list of common reasons for banning a user, loaded from constance
    try:
        common_reasons = json.loads(config.COMMON_REASONS_TO_BAN_USERS)
    except (TypeError, ValueError):
        common_reasons = ['Spam']
    else:
        if not common_reasons:
            common_reasons = ['Spam']
    return render(request,
                  'users/ban_user.html',
                  {'form': form,
                   'detail_user': user,
                   'common_reasons': common_reasons})


@permission_required('users.add_userban')
def ban_user_and_cleanup(request, user_id):
    """
    A page to ban a user for the reason of "Spam" and mark the user's revisions
    and page creations as spam, reverting as many of them as possible.
    """
    try:
        user = User.objects.get(pk=user_id)
    except User.DoesNotExist:
        raise Http404

    # Is this user already banned?
    user_ban = UserBan.objects.filter(user=user, is_active=True)

    # Get revisions for the past 3 days for this user
    date_three_days_ago = datetime.now().date() - timedelta(days=3)
    revisions = user.created_revisions.prefetch_related('document')
    revisions = revisions.defer('content', 'summary').order_by('-id')
    revisions = revisions.filter(created__gte=date_three_days_ago)
    revisions_not_spam = revisions.filter(akismet_submissions=None)

    return render(request,
                  'users/ban_user_and_cleanup.html',
                  {'detail_user': user,
                   'user_banned': user_ban,
                   'revisions': revisions,
                   'revisions_not_spam': revisions_not_spam,
                   'on_ban_page': True})


@require_POST
@permission_required('users.add_userban')
def ban_user_and_cleanup_summary(request, user_id):
    """
    A summary page of actions taken when banning a user and reverting revisions.
    This method takes all the revisions from the last three days,
    sends back the list of revisions that were successfully reverted/deleted
    and submitted to Akismet, and also a list of
    revisions where no action was taken (revisions needing follow up).
    """
    try:
        user = User.objects.get(pk=user_id)
    except User.DoesNotExist:
        raise Http404

    # Is this user already banned?
    user_ban = UserBan.objects.filter(user=user, is_active=True)

    # If the user is not banned, ban user; else, update 'by' and 'reason'
    if not user_ban.exists():
        ban = UserBan(user=user,
                      by=request.user,
                      reason='Spam',
                      is_active=True)
        ban.save()
    else:
        user_ban.update(by=request.user, reason='Spam')

    date_three_days_ago = datetime.now().date() - timedelta(days=3)
    revisions_from_last_three_days = user.created_revisions.prefetch_related('document')
    revisions_from_last_three_days = revisions_from_last_three_days.defer('content', 'summary').order_by('-id')
    revisions_from_last_three_days = revisions_from_last_three_days.filter(created__gte=date_three_days_ago)

<<<<<<< HEAD
=======
    distinct_doc_rev_ids = list(
        Document.objects
        .filter(revisions__in=revisions_from_last_three_days)
        .annotate(latest_rev=Max('revisions'))
        .values_list('latest_rev', flat=True))
    revisions_from_last_three_days_by_distinct_doc = revisions_from_last_three_days.filter(id__in=distinct_doc_rev_ids)
    # TODO: Phase III: In the future we will take the revisions out of request.POST
    # and either revert them or not.

>>>>>>> 7223fc30
    """ The "Actions Taken" section """
    # The revisions to be submitted to Akismet and reverted,
    # these must be sorted descending so that they are reverted accordingly
    revisions_to_mark_as_spam_and_revert = revisions_from_last_three_days.filter(
        id__in=request.POST.getlist('revision-id')).order_by('-id')

    # 1. Submit revisions to Akismet as spam
    # 2. If this is the most recent revision for a document:
    #    Revert revision if it has a previous version OR
    #    Delete revision if it is a new document

    submitted_to_akismet = []
    not_submitted_to_akismet = []
    revisions_reverted_list = []
    revisions_not_reverted_list = []
    revisions_deleted_list = []
    revisions_not_deleted_list = []
    for revision in revisions_to_mark_as_spam_and_revert:
        submission = RevisionAkismetSubmission(sender=request.user, type="spam")
        akismet_submission_data = {'revision': revision.id}

        data = RevisionAkismetSubmissionSpamForm(
            data=akismet_submission_data,
            instance=submission,
            request=request)
        # Submit to Akismet or note that validation & sending to Akismet failed
        if data.is_valid():
            data.save()
            # Since we only want to display 1 revision per document, only add to
            # this list if this is one of the revisions for a distinct document
            submitted_to_akismet.append(revision)
        else:
            not_submitted_to_akismet.append(revision)

        # If there is a current revision and the revision is not in the spam list,
        # to be reverted, do not revert any revisions
        if revision.document.current_revision not in revisions_to_mark_as_spam_and_revert:
            pass
        else:
            # If this is a new revision on an existing document, revert it
            if revision.previous:
                reverted = revert_document(request=request,
                                           document_path=revision.document.slug,
                                           revision_id=revision.previous.id)
                if reverted:
                    revisions_reverted_list.append(revision)
                else:
                    # If the revert was unsuccessful, include this in the follow-up list
                    revisions_not_reverted_list.append(revision)

            # If this is a new document/translation, delete it
            else:
                deleted = delete_document(request=request,
                                          document_slug=revision.document.slug,
                                          document_locale=revision.document.locale)
                if deleted:
                    revisions_deleted_list.append(revision)
                else:
                    # If the delete was unsuccessful, include this in the follow-up list
                    revisions_not_deleted_list.append(revision)

    # Find just the latest revision for each document
<<<<<<< HEAD
    submitted_to_akismet_by_distinct_doc = revision_by_distinct_doc(submitted_to_akismet)
    not_submitted_to_akismet_by_distinct_doc = revision_by_distinct_doc(not_submitted_to_akismet)
    revisions_reverted_by_distinct_doc = revision_by_distinct_doc(revisions_reverted_list)
    revisions_not_reverted_by_distinct_doc = revision_by_distinct_doc(revisions_not_reverted_list)
    revisions_deleted_by_distinct_doc = revision_by_distinct_doc(revisions_deleted_list)
    revisions_not_deleted_by_distinct_doc = revision_by_distinct_doc(revisions_not_deleted_list)

    actions_taken = {
        'revisions_reported_as_spam': submitted_to_akismet_by_distinct_doc,
        'revisions_reverted_list': revisions_reverted_by_distinct_doc,
        'revisions_deleted_list': revisions_deleted_by_distinct_doc
    }
=======
    if len(submitted_to_akismet) > 0:
        distinct_submitted_to_akismet_rev_ids = list(
            Document.objects
            .filter(revisions__in=submitted_to_akismet)
            .annotate(latest_rev=Max('revisions'))
            .values_list('latest_rev', flat=True))
        submitted_to_akismet_by_distinct_doc = [rev for rev in submitted_to_akismet if rev.id in distinct_submitted_to_akismet_rev_ids]
    else:
        submitted_to_akismet_by_distinct_doc = []
    if len(not_submitted_to_akismet) > 0:
        distinct_not_submitted_to_akismet_rev_ids = list(
            Document.objects
            .filter(revisions__in=not_submitted_to_akismet)
            .annotate(latest_rev=Max('revisions'))
            .values_list('latest_rev', flat=True))
        not_submitted_to_akismet_by_distinct_doc = [rev for rev in not_submitted_to_akismet if rev.id in distinct_not_submitted_to_akismet_rev_ids]
    else:
        not_submitted_to_akismet_by_distinct_doc = []
    actions_taken = {'revisions_reported_as_spam': submitted_to_akismet_by_distinct_doc}
>>>>>>> 7223fc30

    """ The "Needs followup" section """
    # TODO: Phase IV: If user made actions while reviewer was banning them
    new_action_by_user = []
    needs_follow_up = {
        'manual_revert': new_action_by_user,
        'not_submitted_to_akismet': not_submitted_to_akismet_by_distinct_doc,
        'not_reverted_list': revisions_not_reverted_by_distinct_doc,
        'not_deleted_list': revisions_not_deleted_by_distinct_doc

    }

    """ The "No Actions Taken" section """
    revisions_already_spam = revisions_from_last_three_days.filter(
        id__in=request.POST.getlist('revision-already-spam')
    )
<<<<<<< HEAD
    revisions_already_spam = [rev for rev in revisions_already_spam]
    revisions_already_spam_by_distinct_doc = revision_by_distinct_doc(revisions_already_spam)

    revisions_already_spam_ids = [rev.id for rev in revisions_already_spam]

    not_identified_as_spam = revisions_from_last_three_days.exclude(
        id__in=revisions_already_spam_ids).exclude(
        id__in=revisions_to_mark_as_spam_and_revert.values_list('id', flat=True))
    not_identified_as_spam = [rev for rev in not_identified_as_spam]
    not_identified_as_spam_by_distinct_doc = revision_by_distinct_doc(not_identified_as_spam)

=======
    distinct_already_spam_rev_ids = list(
        Document.objects
        .filter(revisions__in=revisions_already_spam)
        .annotate(latest_rev=Max('revisions'))
        .values_list('latest_rev', flat=True))
    revisions_already_spam_by_distinct_doc = revisions_already_spam.filter(id__in=distinct_already_spam_rev_ids)
    not_identified_as_spam = revisions_from_last_three_days.exclude(
        id__in=revisions_already_spam.values_list('id', flat=True)).exclude(
        id__in=revisions_to_be_submitted_to_akismet.values_list('id', flat=True))
    distinct_not_identified_as_spam_rev_ids = list(
        Document.objects
        .filter(revisions__in=not_identified_as_spam)
        .annotate(latest_rev=Max('revisions'))
        .values_list('latest_rev', flat=True))
    not_identified_as_spam_by_distinct_doc = not_identified_as_spam.filter(id__in=distinct_not_identified_as_spam_rev_ids)
    # TODO: Phase III: Remove the "Not deleted not reverted" section, after adding the "Reverted" and "Deleted" sections
    not_deleted_not_reverted = revisions_from_last_three_days_by_distinct_doc
>>>>>>> 7223fc30
    no_actions_taken = {
        'revisions_already_identified_as_spam': revisions_already_spam_by_distinct_doc,
        'revisions_not_identified_as_spam': not_identified_as_spam_by_distinct_doc
    }

    context = {'detail_user': user,
               'form': UserBanForm(),
               'actions_taken': actions_taken,
               'needs_follow_up': needs_follow_up,
               'no_actions_taken': no_actions_taken
               }

    return render(request,
                  'users/ban_user_and_cleanup_summary.html',
                  context)


def revision_by_distinct_doc(list_of_revisions):
    if len(list_of_revisions):
        list_of_revisions_distinct_doc = list(
            Document.admin_objects.filter(
                revisions__in=list_of_revisions
            ).annotate(
                latest_rev=Max('revisions')
            ).values_list('latest_rev', flat=True)
        )
        list_of_revisions_distinct_doc = [rev for rev in list_of_revisions if rev.id in list_of_revisions_distinct_doc]
    else:
        list_of_revisions_distinct_doc = []

    return list_of_revisions_distinct_doc


@permission_required('users.add_userban')
def revert_document(request, document_path, revision_id):
    """
    Revert document to a specific revision.
    """
    _, document_slug, __ = (
        locale_and_slug_from_path(document_path, request))

    revision = get_object_or_404(Revision.objects.select_related('document'),
                                 pk=revision_id,
                                 document__slug=document_slug)

    comment = "spam"
    document = revision.document
    old_revision_pk = revision.pk
    try:
        new_revision = document.revert(revision, request.user, comment)
        # schedule a rendering of the new revision if it really was saved
        if new_revision.pk != old_revision_pk:
            document.schedule_rendering('max-age=0')
    except IntegrityError:
        return False
    return True


@permission_required('wiki.delete_document')
def delete_document(request, document_slug, document_locale):
    """
    Delete a Document.
    """
    document = Document.objects.filter(locale=document_locale,
                                       slug=document_slug).first()

    if not document:
        return False

    DocumentDeletionLog.objects.create(
        locale=document.locale,
        slug=document.slug,
        user=request.user,
        reason='Spam',
    )
    document.delete()

    return True


def user_detail(request, username):
    """
    The main user view that only collects a bunch of user
    specific data to populate the template context.
    """
    detail_user = get_object_or_404(User, username=username)

    if (detail_user.active_ban and not request.user.is_superuser):
        return render(request, '403.html',
                      {'reason': 'bannedprofile'}, status=403)

    context = {'detail_user': detail_user}
    return render(request, 'users/user_detail.html', context)


@login_required
def my_detail_page(request):
    return redirect(request.user)


@login_required
def my_edit_page(request):
    return redirect('users.user_edit', request.user.username)


def user_edit(request, username):
    """
    View and edit user profile
    """
    edit_user = get_object_or_404(User, username=username)

    if not edit_user.allows_editing_by(request.user):
        return HttpResponseForbidden()

    # Map of form field names to tag namespaces
    field_to_tag_ns = (
        ('interests', 'profile:interest:'),
        ('expertise', 'profile:expertise:')
    )

    if request.method != 'POST':
        initial = {
            'beta': edit_user.is_beta_tester,
            'username': edit_user.username,
        }

        # Form fields to receive tags filtered by namespace.
        for field, ns in field_to_tag_ns:
            initial[field] = ', '.join(tag.name.replace(ns, '')
                                       for tag in edit_user.tags.all_ns(ns))

        # Finally, set up the forms.
        user_form = UserEditForm(instance=edit_user,
                                 initial=initial,
                                 prefix='user')
    else:
        user_form = UserEditForm(data=request.POST,
                                 files=request.FILES,
                                 instance=edit_user,
                                 prefix='user')

        if user_form.is_valid():
            new_user = user_form.save()

            try:
                # Beta
                beta_group = Group.objects.get(name=config.BETA_GROUP_NAME)
                if user_form.cleaned_data['beta']:
                    beta_group.user_set.add(request.user)
                else:
                    beta_group.user_set.remove(request.user)
            except Group.DoesNotExist:
                # If there's no Beta Testers group, ignore that logic
                pass

            # Update tags from form fields
            for field, tag_ns in field_to_tag_ns:
                field_value = user_form.cleaned_data.get(field, '')
                tags = [tag.lower() for tag in parse_tags(field_value)]
                new_user.tags.set_ns(tag_ns, *tags)

            return redirect(edit_user)

    context = {
        'edit_user': edit_user,
        'user_form': user_form,
        'INTEREST_SUGGESTIONS': INTEREST_SUGGESTIONS,
    }
    return render(request, 'users/user_edit.html', context)


class SignupView(BaseSignupView):
    """
    The default signup view from the allauth account app.

    You can remove this class if there is no other modification compared
    to it's parent class.
    """
    form_class = SignupForm

    def get_form(self, form_class):
        """
        Returns an instance of the form to be used in this view.
        """
        self.email_addresses = collections.OrderedDict()
        form = super(SignupView, self).get_form(form_class)
        form.fields['email'].label = _('Email address')
        self.matching_user = None
        initial_username = form.initial.get('username', None)
        # For GitHub users, see if we can find matching user by username
        if self.sociallogin.account.provider == 'github':
            User = get_user_model()
            try:
                self.matching_user = User.objects.get(username=initial_username)
                # deleting the initial username because we found a matching user
                del form.initial['username']
            except User.DoesNotExist:
                pass

        email = self.sociallogin.account.extra_data.get('email') or None

        # For Persona users, see if we can find matching user by email address
        if self.sociallogin.account.provider == 'persona':
            try:
                matching_addresses = EmailAddress.objects.filter(email=email,
                                                                 verified=True)
                matching_emailaddress = matching_addresses[0]
                self.matching_user = matching_emailaddress.user
                email_address = {'email': email,
                                 'verified': matching_emailaddress.verified,
                                 'primary': matching_emailaddress.primary}
                self.email_addresses[email] = email_address
            except IndexError:
                pass

        extra_email_addresses = (self.sociallogin
                                     .account
                                     .extra_data
                                     .get('email_addresses', None))

        # if we didn't get any extra email addresses from the provider
        # but the default email is available, simply hide the form widget
        if extra_email_addresses is None and email is not None:
            form.fields['email'].widget = forms.HiddenInput()

        # if there are extra email addresses from the provider (like GitHub)
        elif extra_email_addresses is not None:
            # build a mapping of the email addresses to their other values
            # to be used later for resetting the social accounts email addresses
            for email_address in extra_email_addresses:
                self.email_addresses[email_address['email']] = email_address

            # build the choice list with the given email addresses
            # if there is a main email address offer that as well (unless it's
            # already there)
            if email is not None and email not in self.email_addresses:
                self.email_addresses[email] = {
                    'email': email,
                    'verified': False,
                    'primary': False,
                }
            choices = []
            verified_emails = []
            for email_address in self.email_addresses.values():
                if email_address['verified']:
                    label = _('%(email)s <b>Verified</b>')
                    verified_emails.append(email_address['email'])
                else:
                    label = _('%(email)s Unverified')
                next_email = email_address['email']
                choices.append((next_email, label % {'email': next_email}))
            choices.append((form.other_email_value, _('Other:')))
            email_select = forms.RadioSelect(choices=choices,
                                             attrs={'id': 'email'})
            form.fields['email'].widget = email_select
            if not email and len(verified_emails) == 1:
                form.initial.update(email=verified_emails[0])
        return form

    def form_valid(self, form):
        """
        We use the selected email here and reset the social loging list of
        email addresses before they get created.

        We send our welcome email via celery during complete_signup.
        So, we need to manually commit the user to the db for it.
        """
        selected_email = form.cleaned_data['email']
        if form.other_email_used:
            email_address = {
                'email': selected_email,
                'verified': False,
                'primary': True,
            }
        else:
            email_address = self.email_addresses.get(selected_email, None)

        if email_address:
            email_address['primary'] = True
            primary_email_address = EmailAddress(**email_address)
            form.sociallogin.email_addresses = \
                self.sociallogin.email_addresses = [primary_email_address]
            if email_address['verified']:
                # we have to stash the selected email address here
                # so that no email verification is sent again
                # this is done by adding the email address to the session
                get_adapter().stash_verified_email(self.request,
                                                   email_address['email'])

        with transaction.atomic():
            form.save(self.request)
        return helpers.complete_social_signup(self.request,
                                              self.sociallogin)

    def get_context_data(self, **kwargs):
        context = super(SignupView, self).get_context_data(**kwargs)
        or_query = []
        # For GitHub users, find matching Persona social accounts by emails
        if self.sociallogin.account.provider == 'github':
            for email_address in self.email_addresses.values():
                if email_address['verified']:
                    or_query.append(Q(uid=email_address['email']))

        # For Persona users, find matching GitHub social accounts directly
        elif self.sociallogin.account.provider == 'persona':
            if self.matching_user:
                or_query.append(Q(user=self.matching_user, provider='github'))

        if or_query:
            reduced_or_query = reduce(operator.or_, or_query)
            matching_accounts = (SocialAccount.objects
                                              .filter(reduced_or_query))
        else:
            matching_accounts = SocialAccount.objects.none()
        context.update({
            'email_addresses': self.email_addresses,
            'matching_user': self.matching_user,
            'matching_accounts': matching_accounts,
        })
        return context

    def dispatch(self, request, *args, **kwargs):
        response = verify_honeypot_value(request, None)
        if isinstance(response, HttpResponseBadRequest):
            return response
        return super(SignupView, self).dispatch(request, *args, **kwargs)


signup = SignupView.as_view()<|MERGE_RESOLUTION|>--- conflicted
+++ resolved
@@ -152,8 +152,6 @@
     revisions_from_last_three_days = revisions_from_last_three_days.defer('content', 'summary').order_by('-id')
     revisions_from_last_three_days = revisions_from_last_three_days.filter(created__gte=date_three_days_ago)
 
-<<<<<<< HEAD
-=======
     distinct_doc_rev_ids = list(
         Document.objects
         .filter(revisions__in=revisions_from_last_three_days)
@@ -163,7 +161,6 @@
     # TODO: Phase III: In the future we will take the revisions out of request.POST
     # and either revert them or not.
 
->>>>>>> 7223fc30
     """ The "Actions Taken" section """
     # The revisions to be submitted to Akismet and reverted,
     # these must be sorted descending so that they are reverted accordingly
@@ -226,7 +223,6 @@
                     revisions_not_deleted_list.append(revision)
 
     # Find just the latest revision for each document
-<<<<<<< HEAD
     submitted_to_akismet_by_distinct_doc = revision_by_distinct_doc(submitted_to_akismet)
     not_submitted_to_akismet_by_distinct_doc = revision_by_distinct_doc(not_submitted_to_akismet)
     revisions_reverted_by_distinct_doc = revision_by_distinct_doc(revisions_reverted_list)
@@ -239,27 +235,6 @@
         'revisions_reverted_list': revisions_reverted_by_distinct_doc,
         'revisions_deleted_list': revisions_deleted_by_distinct_doc
     }
-=======
-    if len(submitted_to_akismet) > 0:
-        distinct_submitted_to_akismet_rev_ids = list(
-            Document.objects
-            .filter(revisions__in=submitted_to_akismet)
-            .annotate(latest_rev=Max('revisions'))
-            .values_list('latest_rev', flat=True))
-        submitted_to_akismet_by_distinct_doc = [rev for rev in submitted_to_akismet if rev.id in distinct_submitted_to_akismet_rev_ids]
-    else:
-        submitted_to_akismet_by_distinct_doc = []
-    if len(not_submitted_to_akismet) > 0:
-        distinct_not_submitted_to_akismet_rev_ids = list(
-            Document.objects
-            .filter(revisions__in=not_submitted_to_akismet)
-            .annotate(latest_rev=Max('revisions'))
-            .values_list('latest_rev', flat=True))
-        not_submitted_to_akismet_by_distinct_doc = [rev for rev in not_submitted_to_akismet if rev.id in distinct_not_submitted_to_akismet_rev_ids]
-    else:
-        not_submitted_to_akismet_by_distinct_doc = []
-    actions_taken = {'revisions_reported_as_spam': submitted_to_akismet_by_distinct_doc}
->>>>>>> 7223fc30
 
     """ The "Needs followup" section """
     # TODO: Phase IV: If user made actions while reviewer was banning them
@@ -276,7 +251,7 @@
     revisions_already_spam = revisions_from_last_three_days.filter(
         id__in=request.POST.getlist('revision-already-spam')
     )
-<<<<<<< HEAD
+
     revisions_already_spam = [rev for rev in revisions_already_spam]
     revisions_already_spam_by_distinct_doc = revision_by_distinct_doc(revisions_already_spam)
 
@@ -288,25 +263,6 @@
     not_identified_as_spam = [rev for rev in not_identified_as_spam]
     not_identified_as_spam_by_distinct_doc = revision_by_distinct_doc(not_identified_as_spam)
 
-=======
-    distinct_already_spam_rev_ids = list(
-        Document.objects
-        .filter(revisions__in=revisions_already_spam)
-        .annotate(latest_rev=Max('revisions'))
-        .values_list('latest_rev', flat=True))
-    revisions_already_spam_by_distinct_doc = revisions_already_spam.filter(id__in=distinct_already_spam_rev_ids)
-    not_identified_as_spam = revisions_from_last_three_days.exclude(
-        id__in=revisions_already_spam.values_list('id', flat=True)).exclude(
-        id__in=revisions_to_be_submitted_to_akismet.values_list('id', flat=True))
-    distinct_not_identified_as_spam_rev_ids = list(
-        Document.objects
-        .filter(revisions__in=not_identified_as_spam)
-        .annotate(latest_rev=Max('revisions'))
-        .values_list('latest_rev', flat=True))
-    not_identified_as_spam_by_distinct_doc = not_identified_as_spam.filter(id__in=distinct_not_identified_as_spam_rev_ids)
-    # TODO: Phase III: Remove the "Not deleted not reverted" section, after adding the "Reverted" and "Deleted" sections
-    not_deleted_not_reverted = revisions_from_last_three_days_by_distinct_doc
->>>>>>> 7223fc30
     no_actions_taken = {
         'revisions_already_identified_as_spam': revisions_already_spam_by_distinct_doc,
         'revisions_not_identified_as_spam': not_identified_as_spam_by_distinct_doc
