--- conflicted
+++ resolved
@@ -10,42 +10,6 @@
   {% stylesheet 'stripe-subscription' %}
 
   {% if not subscription_info %}
-<<<<<<< HEAD
-    <form id="stripe-form" action="{{ url('users.create_stripe_subscription') }}" method="post">
-      {% csrf_token %}
-      <h2>{{ _('Become a monthly supporter') }}</h2>
-      {% if has_stripe_error %}
-          <div class="stripe-error">
-              <h3>{{ _('Stripe error') }}</h3>
-              <p>
-                  {{ _("An error occurred trying to set up the subscription with Stripe's server. We've recorded the error and will investigate it.") }}
-              </p>
-              <hr>
-          </div>
-      {% endif %}
-      <p>
-        {# TODO: https://github.com/mdn/kuma/issues/6654 to avoid hardcoding the dollar amount. #}
-        {{ _("You will be MDN member number %(number)s to support MDN with a $5 monthly subscription, enjoying discounts on swag and invitations to special events!", number=next_subscriber_number) }}
-      </p>
-      <hr>
-      <div>
-        <b>{{ _('$5 billed every month.') }}</b> {{ _('Cancel any time.') }}
-      </div>
-      <hr>
-      <label class="payment-opt-in">
-        <input type="checkbox" required="required">
-        <small>
-          {{ _('By clicking this button, I authorize Mozilla to charge this payment method each month, according to the <a target="_blank" rel="noopener" href="%(url)s">Payment Terms</a>, until I cancel my subscription.', url=url('payment_terms')) }}
-        </small>
-      </label>
-      <input type="hidden" name="stripe_token">
-      <input type="hidden" name="stripe_email" value="{{ edit_user.email }}">
-      <button type="submit" disabled="disabled">
-        {{ _('Continue') }}
-        {% include 'includes/icons/arrows/arrow-right.svg' %}
-      </button>
-    </form>
-=======
     {% if waffle.flag('subscription_form') %}
       <form id="stripe-form" action="{{ url('users.create_stripe_subscription') }}" method="post">
         {% csrf_token %}
@@ -61,8 +25,7 @@
         {% endif %}
         <p>
           {# TODO: https://github.com/mdn/kuma/issues/6654 to avoid hardcoding the dollar amount. #}
-          {{ _("You will be MDN member number %(number)s to support MDN with a $5 monthly subscription.", number=next_subscriber_number) }}
-          {{ _("Get back more of the knowledge and tools you rely on for when your work has to work.") }}
+          {{ _("You will be MDN member number %(number)s to support MDN with a $5 monthly subscription, enjoying discounts on swag and invitations to special events!", number=next_subscriber_number) }}
         </p>
         <hr>
         <div>
@@ -82,7 +45,6 @@
           {% include 'includes/icons/arrows/arrow-right.svg' %}
         </button>
       </form>
->>>>>>> 3ab1bbbf
 
       <script src="https://checkout.stripe.com/checkout.js"></script>
       <script type="application/json" id="stripe-config">
