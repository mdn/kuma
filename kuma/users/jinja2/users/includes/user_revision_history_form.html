{% from "wiki/includes/document_macros.html" import revision_diff with context %}

{% if revisions|count %}
    <table class="dashboard-table dashboard-table-spam" width="100%">
        <thead>
            <tr>
                <th class="dashboard-spam">{{ _('Spam') }}</th>
                <th class="dashboard-revision">{{ _('Revision') }}</th>
                <th class="dashboard-title">{{ _('Title') }}</th>
                <th class="dashboard-comment">{{ _('Comment') }}</th>
                <th class="dashboard-tags">{{ _('Tags') }}</th>
            </tr>
        </thead>
        {% for revision in revisions %}
            <tbody>
                {% set previous_id = revision.previous.id %}
                {% set revision_url = revision.document.get_absolute_url() %}
                <tr
                    tabindex="0"
                    class="dashboard-row {% if not previous_id %}dashboard-row-new{% endif %}"
                    >
                    <td></td> <!--- Empty row -->
                    <td class="dashboard-revision">
                        <a href="{{ url('wiki.revision', revision.document.slug, revision.id) }}">{{ datetimeformat(revision.created, format='datetime') }}</a>
                        <br />
                        <span class="locale">{{ revision.document.locale }}</span>
                        {% if not previous_id %}<span class="new">{{ _('new') }}</span>{% endif %}
                        {% if revision.document.deleted %}<span class="deleted">{{ _('deleted') }}</span>{% endif %}
                    </td>
                    <td class="dashboard-title">
                        <a href="{{ revision_url }}">{{ revision.title }}</a>
                        <span class="dashboard-slug">{{ revision.document.slug }}</span>
                    </td>
                    <td class="dashboard-comment">
                        {{ format_comment(revision) }}
                    </td>
                    <td class="dashboard-tags">
                        {% set tags = revision.document.tags.all().order_by('name') %}
                        {% include "wiki/includes/document_tag.html" %}
                    </td>
                </tr>
                <tr>
                    <td></td>
                    <td colspan=4>
                        {# If this is a revision, compare with most recent revision #}
                        {% if previous_id %}
                            {% with revision_from=revision.previous, revision_to=revision %}
                              <div class="dashboard-compare">
                                {% include "wiki/includes/revision_diff_table.html" %}
                              </div>
                            {% endwith %}

                        {# If this is a new translation, compare it with English translation #}
                        {% elif revision.document.locale != 'en-US' %}
                            {% with revision_from=revision.document.parent.current_revision, revision_to=revision %}
                              <div class="dashboard-compare">
                                {% include "wiki/includes/revision_diff_table.html" %}
                              </div>
                            {% endwith %}
                        {% endif %}

                    </td>
                </tr>
                <tr colspan=5>
                    <td colspan=5>
<<<<<<< HEAD
                        {% if not revision.akismet_submissions.all() %}
                            <input type="checkbox" name="revision-id" value="{{ revision.id }}" checked></input>
                            <strong>{{ _('Spam.') }} </strong>
                            {% if not previous_id and revision.document.locale != 'en-US' %}
                                {{ _('Report as spam. Delete this new translation.') }}
                            {% else %}
                                {{ _('Report as spam. Revert to last edit.') }}
                            {% endif %}
                            {% if previous_id %}
                                {{ _('Ban %(user)s', user=detail_user) }}
                                {{ _('At: %(date)s .', date=datetimeformat(revision.previous.created, format='datetime')) }}
                                {{ _('By: <a href="%(url)s">%(username)s</a>.', url=revision.previous.creator.get_absolute_url(), username=revision.previous.creator.username) }}
                                {{ _('Comment: "%(comment)s".', comment=revision.previous.comment) }}
                            {% endif %}
                        {% else %}
                            <p>{{ _('Already reported as spam.') }}</p>
                        {% endif %}
=======
                      {% if not revision.akismet_submissions.all() %}
                        <label>
                          <input type="checkbox" name="revision-id" value="{{ revision.id }}" checked></input>
                          <strong>Spam</strong>
                        </label>
                      {% else %}
                        <label><input type="checkbox" name="revision-already-spam" value="{{ revision.id }}" checked style="visibility:hidden;"></input></label>
                        <p>Already reported as spam.</p>
                      {% endif %}
>>>>>>> 2f9e0c44
                    </td>
                </tr>
            </tbody>
        {% endfor %}
    </table>

{% else: %}
    <div>{{ _('This user has not created any revisions in the past three days.') }}</div>
{% endif %}<|MERGE_RESOLUTION|>--- conflicted
+++ resolved
@@ -63,35 +63,17 @@
                 </tr>
                 <tr colspan=5>
                     <td colspan=5>
-<<<<<<< HEAD
-                        {% if not revision.akismet_submissions.all() %}
-                            <input type="checkbox" name="revision-id" value="{{ revision.id }}" checked></input>
-                            <strong>{{ _('Spam.') }} </strong>
-                            {% if not previous_id and revision.document.locale != 'en-US' %}
-                                {{ _('Report as spam. Delete this new translation.') }}
-                            {% else %}
-                                {{ _('Report as spam. Revert to last edit.') }}
-                            {% endif %}
-                            {% if previous_id %}
-                                {{ _('Ban %(user)s', user=detail_user) }}
-                                {{ _('At: %(date)s .', date=datetimeformat(revision.previous.created, format='datetime')) }}
-                                {{ _('By: <a href="%(url)s">%(username)s</a>.', url=revision.previous.creator.get_absolute_url(), username=revision.previous.creator.username) }}
-                                {{ _('Comment: "%(comment)s".', comment=revision.previous.comment) }}
-                            {% endif %}
-                        {% else %}
-                            <p>{{ _('Already reported as spam.') }}</p>
-                        {% endif %}
-=======
                       {% if not revision.akismet_submissions.all() %}
                         <label>
                           <input type="checkbox" name="revision-id" value="{{ revision.id }}" checked></input>
-                          <strong>Spam</strong>
+                          <strong>{{ _('Spam') }}</strong>
                         </label>
                       {% else %}
-                        <label><input type="checkbox" name="revision-already-spam" value="{{ revision.id }}" checked style="visibility:hidden;"></input></label>
-                        <p>Already reported as spam.</p>
+                        <label>
+                            <input type="checkbox" name="revision-already-spam" value="{{ revision.id }}" checked style="visibility:hidden;"></input>
+                        </label>
+                        <p>{{ _('Already reported as spam.') }}</p>
                       {% endif %}
->>>>>>> 2f9e0c44
                     </td>
                 </tr>
             </tbody>
