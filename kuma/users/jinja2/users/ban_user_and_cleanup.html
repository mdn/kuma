--- conflicted
+++ resolved
@@ -51,15 +51,13 @@
           <p>
             {% if not user_banned or revisions %}
               <button type="submit" class="button negative ban-link">
-<<<<<<< HEAD
-                {% if not user_banned and revisions %}{{ _('Ban User for Spam') }}{% elif not user_banned%}{{ _('Ban User') }}{% else %}{{ _('Revert revisions') }}{% endif %}
-=======
                 {% if user_banned and revisions %}
                   {{ _('Revert Revisions') }}
+                {% elif revisions %}
+                  {{ _('Ban User for Spam and Revert Revisions') }}
                 {% else %}
-                  {{ _('Ban User for Spam & Revert Revisions') }}
+                  {{ _('Ban User for Spam') }}
                 {% endif %}
->>>>>>> 6830b9c9
               </button>
               <a href="{{ url('users.ban_user',detail_user.id) }}">{{ _('Ban user for other reasons.') }}</a>
             {% else %}
