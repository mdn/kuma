--- conflicted
+++ resolved
@@ -30,10 +30,6 @@
         </h1>
 
         <div class="user-buttons">
-<<<<<<< HEAD
-
-=======
->>>>>>> 20cf1fd3
           {% with accounts=social_accounts(detail_user) %}
             {% include "users/includes/user_profile_data.html" %}
           {% endwith %}
