{# This is an email. Whitespace matters! #}
<!doctype html>
<html lang="en-US" dir="ltr">
    <head>
        <meta charset="utf-8" />
        <title>{{ _('Getting started with your new MDN account') }}</title>
    </head>
    <body>
        <p>{{ _('Hey %(username)s!', username=username) }}</p>
        <p>
          {% trans mdn_link='https://developer.mozilla.org' %}
            Thanks for creating an account on <a href="{{ mdn_link }}">MDN Web Docs</a> - a community making great resources for developers like you.
          {% endtrans %}
        </p>
        <p>
          {% trans
<<<<<<< HEAD
              words_link='https://developer.mozilla.org/en-US/docs/MDN/Getting_started#Option_1_I_like_words',
              code_link='https://developer.mozilla.org/en-US/docs/MDN/Getting_started#Option_2_I_like_code',
              both_link='https://developer.mozilla.org/en-US/docs/MDN/Getting_started#Option_3_I_like_both_words_and_code',
              translate_link='https://developer.mozilla.org/en-US/docs/MDN/Getting_started#Option_4_I_want_MDN_in_my_language'
=======
              get_started_link=add_utm('https://developer.mozilla.org/en-US/docs/MDN/Contribute/Getting_started', 'welcome'),
              contribute_link=add_utm('https://developer.mozilla.org/en-US/docs/MDN/Contribute', 'welcome'),
              content_readme_link=add_utm('https://github.com/mdn/content/blob/main/README.md', 'welcome'),
              translated_content_link=add_utm('https://github.com/mdn/translated-content/blob/main/README.md', 'welcome')
>>>>>>> 8bbbec81
          %}
            MDN is written by web developers, for web developers — it thrives on contributions from developers like you. We can't wait for you to join us. Look at our
            <a href="{{ get_started_link }}">Getting started on MDN</a> to get set up,
            check out <a href="{{ contribute_link }}">Contributing to MDN</a> to find out what you can do,
            see our <a href="{{ content_readme_link }}">content repo README</a> for info on how to make changes,
            and finally check out our <a href="{{ translated_content_link }}">translated-content repo README</a>
            if you are interested in contributing to MDN translations.
          {% endtrans %}
        </p>
        <strong>{{ _('Talk to us!') }}</strong>
        <p>{{ _('Want to talk to someone about MDN? There are a few ways you can do that:') }}</p>
        <ul>
            <li>
              {% trans list_link='https://discourse.mozilla.org/c/mdn' %}
                Discussion forum: <a href="{{ list_link }}">join</a> to tell us about what you're interested in on MDN and ask questions about the site.
              {% endtrans %}
            </li>
            <li>
              {% trans
                room_link='https://chat.mozilla.org/#/room/#mdn:mozilla.org',
                matrix_link='https://wiki.mozilla.org/Matrix'
              %}
                Real-time chat: <a href="{{ room_link }}">#mdn room on chat.mozilla.org</a>.  (Get more info about <a href="{{ matrix_link }}">Matrix</a>.)
              {% endtrans %}
            </li>
        </ul>
        <p>
          {# Note: If you change this string also change ``WELCOME_EMAIL_STRINGS`` in kuma/users/tasks.py #}
          {% trans %}
            Don't be shy, if you have any doubt, problems, questions: contact us! We are here to help.
          {% endtrans %}
        </p>
    </body>
</html><|MERGE_RESOLUTION|>--- conflicted
+++ resolved
@@ -14,17 +14,10 @@
         </p>
         <p>
           {% trans
-<<<<<<< HEAD
-              words_link='https://developer.mozilla.org/en-US/docs/MDN/Getting_started#Option_1_I_like_words',
-              code_link='https://developer.mozilla.org/en-US/docs/MDN/Getting_started#Option_2_I_like_code',
-              both_link='https://developer.mozilla.org/en-US/docs/MDN/Getting_started#Option_3_I_like_both_words_and_code',
-              translate_link='https://developer.mozilla.org/en-US/docs/MDN/Getting_started#Option_4_I_want_MDN_in_my_language'
-=======
-              get_started_link=add_utm('https://developer.mozilla.org/en-US/docs/MDN/Contribute/Getting_started', 'welcome'),
-              contribute_link=add_utm('https://developer.mozilla.org/en-US/docs/MDN/Contribute', 'welcome'),
-              content_readme_link=add_utm('https://github.com/mdn/content/blob/main/README.md', 'welcome'),
-              translated_content_link=add_utm('https://github.com/mdn/translated-content/blob/main/README.md', 'welcome')
->>>>>>> 8bbbec81
+              get_started_link='https://developer.mozilla.org/en-US/docs/MDN/Contribute/Getting_started',
+              contribute_link='https://developer.mozilla.org/en-US/docs/MDN/Contribute',
+              content_readme_link='https://github.com/mdn/content/blob/main/README.md',
+              translated_content_link='https://github.com/mdn/translated-content/blob/main/README.md'
           %}
             MDN is written by web developers, for web developers — it thrives on contributions from developers like you. We can't wait for you to join us. Look at our
             <a href="{{ get_started_link }}">Getting started on MDN</a> to get set up,
