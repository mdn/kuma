--- conflicted
+++ resolved
@@ -132,22 +132,12 @@
 
         </ul>
       </fieldset>
-<<<<<<< HEAD
-      <div class="save-and-delete">
-=======
       <ul class="button-container">
         <li>
->>>>>>> c6a4baf7
           <button type="submit" class="positive">
             {% include 'includes/icons/general/check-mark.svg' %}
             {{ _('Publish') }}
           </button>
-<<<<<<< HEAD
-          {% if is_me %}
-            <a href="{{ url('users.user_delete', username=request.user.username) }}">{{ _('Delete your account.') }}</a>
-          {% endif %}
-      </div>
-=======
         </li>
         <li>
           {% if is_me %}
@@ -156,7 +146,6 @@
           {% endif %}
         </li>
       </ul>
->>>>>>> c6a4baf7
     </form>
     {% if is_me and waffle.flag('subscription') and settings.STRIPE_PUBLIC_KEY %}
       {% include "users/includes/stripe_subscription.html" %}
