{% extends "base.html" %}

{% block body_attributes %}{% endblock %}

{% block bodyclass %}user ban-user{% endblock %}

{% block title %}{{ _('Ban %(user)s', user=detail_user) }}{% endblock %}
{% set styles = ('dashboards', 'jquery-ui') %}
{% set classes = 'compare' %}

{% block site_css %}
  {{ super() }}
  {% stylesheet 'users' %}
  {% stylesheet 'user-banned' %}
{% endblock %}

{% block content %}
  <section class="text-content readable-line-length">
    <h1>{{ _('Summary') }}</h1>

<<<<<<< HEAD
    <h2>
      {{ _('The following revisions were reverted:') }}
    </h2>
    <br />
    <div id="revisions-reverted">
      {% if revisions_reverted %}
        <ul>
          {% for revision in revisions_reverted %}
          <li>
            <a href="{{ url('wiki.revision', revision.document.slug, revision.id) }}">{{ revision.title }}</a>
            <a href="{{ url('wiki.revision', revision.document.slug, revision.id) }}" class="button">
              {{ _('View Page') }}
              <i aria-hidden="true" class="icon-circle-arrow-right"></i>
            </a>
            <a href="{{ url('wiki.document_revisions', revision.document.slug) }}" class="button">
              {{ _('History') }}
              <i aria-hidden="true" class="icon-book"></i>
            </a>
          </li>
        {% endfor %}
        </ul>
      {% else %}
      <p>{{ _('The user did not have any revisions that were reverted.') }}</p>
      {% endif %}
    </div>

    <br /><br />

    <h2>
      {{ _('The following revisions were reported as spam.') }}
    </h2>
    <br />
=======
    <!-- Actions Taken section-->
    <h2>{{ _('Actions Taken') }}</h2>
    <h5><strong>{{ _('Banned:') }}</strong></h5>
    <div id="banned-user">
      <ul>
        <li>
          <a href="{{ detail_user.get_absolute_url() }}">{{ detail_user }}</a>
        </li>
      </ul>
    </div>
    <h5>{{ _('Submitted to Akismet as spam:')}}</h5>
>>>>>>> 2f9e0c44
    <div id="revisions-reported-as-spam">
      {% if actions_taken.revisions_reported_as_spam %}
        <ul>
          {% for revision in actions_taken.revisions_reported_as_spam %}
            <li>
              {{ revision.title }}
            </li>
          {% endfor %}
        </ul>
      {% else %}
      <p>{{ _('The user did not have any revisions that were reported as spam.') }}</p>
      {% endif %}
    </div>

    <!-- Needs follow up section-->
    <div id="revisions-followup" class="notification error">
      <h2>{{ _('Needs follow up') }}</h2>
      <h5><strong>{{ _('New action by user:') }}</strong></h5>
      <div id='new-actions-by-user'>
        {% if needs_follow_up.manual_revert %}
          <ul>
            {% for revision in needs_follow_up.manual_revert %}
              <li>
                <a href="{{ revision.get_absolute_url() }}">
                  {{ revision.document.title }}
                </a>
                <a href="{{ revision.document.get_absolute_url() }}" class="button">
                  {{ _('View Page') }}
                  <i aria-hidden="true" class="icon-circle-arrow-right"></i>
                </a>
                <a href="{{ url('wiki.document_revisions', revision.document.slug, locale=revision.document.locale) }}" class="button">
                  {{ _('History') }}
                  <i aria-hidden="true" class="icon-book"></i>
                </a>
                {# Include a delete link if spammer created this document and there are no newer revisions on this document #}
                {% if revision.document.revisions.order_by('created').first().creator == detail_user and revision.id == revision.document.current_or_latest_revision().id %}
                  <a href="{{ url('wiki.delete_document', revision.document.slug) }}" class="button">
                    {{ _('Delete') }}
                    <i aria-hidden="true" class="icon-trash"></i>
                  </a>
                {% endif %}
              </li>
            {% endfor %}
          </ul>
        {% else %}
          <ul>{{ _('None.') }}</ul>
        {% endif %}
      </div>
      <h5><strong>{{ _('Could not submit to Akismet:') }}</strong></h5>
      <div id='not-submitted-to-akismet'>
        {% if needs_follow_up.not_submitted_to_akismet %}
          {% for revision in needs_follow_up.not_submitted_to_akismet %}
            <li>
              <a href="{{ revision.get_absolute_url() }}">
                {{ revision.document.title }}
              </a>
              <a href="{{ revision.document.get_absolute_url() }}" class="button">
                {{ _('View Page') }}
                <i aria-hidden="true" class="icon-circle-arrow-right"></i>
              </a>
            </li>
          {% endfor %}
        {% else %}
          {{ _('None.') }}
        {% endif %}
      </div>
    </div>

    <!-- No actions taken section-->
    <h2>{{ _('No actions taken') }}</h2>
    <h5><strong>{{ _('Already identified as spam:') }}</strong></h5>
    <div id='already-spam'>
      {% if no_actions_taken.revisions_already_identified_as_spam %}
        <ul>
          {% for revision in no_actions_taken.revisions_already_identified_as_spam %}
            <li>
              <a href="{{ revision.get_absolute_url() }}">
                {{ revision.document.title }}
              </a>
              <a href="{{ revision.document.get_absolute_url() }}" class="button">
                {{ _('View Page') }}
                <i aria-hidden="true" class="icon-circle-arrow-right"></i>
              </a>
              <a href="{{ url('wiki.document_revisions', revision.document.slug, locale=revision.document.locale) }}" class="button">
                {{ _('History') }}
                <i aria-hidden="true" class="icon-book"></i>
              </a>
              {# Include a delete link if spammer created this document and there are no newer revisions on this document #}
              {% if revision.document.revisions.order_by('created').first().creator == detail_user and revision.id == revision.document.current_or_latest_revision().id %}
                <a href="{{ url('wiki.delete_document', revision.document.slug) }}" class="button">
                  {{ _('Delete') }}
                  <i aria-hidden="true" class="icon-trash"></i>
                </a>
              {% endif %}
            </li>
          {% endfor %}
        </ul>
        {% else %}
          {{ _('None.') }}
        {% endif%}
    </div>
    <h5><strong>{{ _('Not identified as spam:') }}</strong></h5>
    <div id='not-spam'>
      {% if no_actions_taken.revisions_not_identified_as_spam %}
        <ul>
          {% for revision in no_actions_taken.revisions_not_identified_as_spam %}
            <li>
              <a href="{{ revision.get_absolute_url() }}">
                {{ revision.document.title }}
              </a>
              <a href="{{ revision.document.get_absolute_url() }}" class="button">
                {{ _('View Page') }}
                <i aria-hidden="true" class="icon-circle-arrow-right"></i>
              </a>
              <a href="{{ url('wiki.document_revisions', revision.document.slug, locale=revision.document.locale) }}" class="button">
                {{ _('History') }}
                <i aria-hidden="true" class="icon-book"></i>
              </a>
            </li>
          {% endfor %}
        </ul>
      {% else %}
        {{ _('None.') }}
      {% endif%}
    </div>
    <h5><strong>{{ _('Did not delete or revert:') }}</strong></h5>
    <div id='no-delete-no-revert'>
      {% if no_actions_taken.revisions_not_deleted_not_reverted %}
        <ul>
          {% for revision in no_actions_taken.revisions_not_deleted_not_reverted %}
            <li>
              <a href="{{ revision.get_absolute_url() }}">
                {{ revision.document.title }}
              </a>
              <a href="{{ revision.document.get_absolute_url() }}" class="button">
                {{ _('View Page') }}
                <i aria-hidden="true" class="icon-circle-arrow-right"></i>
              </a>
              <a href="{{ url('wiki.document_revisions', revision.document.slug, locale=revision.document.locale) }}" class="button">
                {{ _('History') }}
                <i aria-hidden="true" class="icon-book"></i>
              </a>
            </li>
          {% endfor %}
        </ul>
      {% else %}
      {{ _('None.') }}
      {% endif%}
    </div>

  </section>
{% endblock content %}<|MERGE_RESOLUTION|>--- conflicted
+++ resolved
@@ -18,40 +18,6 @@
   <section class="text-content readable-line-length">
     <h1>{{ _('Summary') }}</h1>
 
-<<<<<<< HEAD
-    <h2>
-      {{ _('The following revisions were reverted:') }}
-    </h2>
-    <br />
-    <div id="revisions-reverted">
-      {% if revisions_reverted %}
-        <ul>
-          {% for revision in revisions_reverted %}
-          <li>
-            <a href="{{ url('wiki.revision', revision.document.slug, revision.id) }}">{{ revision.title }}</a>
-            <a href="{{ url('wiki.revision', revision.document.slug, revision.id) }}" class="button">
-              {{ _('View Page') }}
-              <i aria-hidden="true" class="icon-circle-arrow-right"></i>
-            </a>
-            <a href="{{ url('wiki.document_revisions', revision.document.slug) }}" class="button">
-              {{ _('History') }}
-              <i aria-hidden="true" class="icon-book"></i>
-            </a>
-          </li>
-        {% endfor %}
-        </ul>
-      {% else %}
-      <p>{{ _('The user did not have any revisions that were reverted.') }}</p>
-      {% endif %}
-    </div>
-
-    <br /><br />
-
-    <h2>
-      {{ _('The following revisions were reported as spam.') }}
-    </h2>
-    <br />
-=======
     <!-- Actions Taken section-->
     <h2>{{ _('Actions Taken') }}</h2>
     <h5><strong>{{ _('Banned:') }}</strong></h5>
@@ -63,7 +29,6 @@
       </ul>
     </div>
     <h5>{{ _('Submitted to Akismet as spam:')}}</h5>
->>>>>>> 2f9e0c44
     <div id="revisions-reported-as-spam">
       {% if actions_taken.revisions_reported_as_spam %}
         <ul>
@@ -75,6 +40,36 @@
         </ul>
       {% else %}
       <p>{{ _('The user did not have any revisions that were reported as spam.') }}</p>
+      {% endif %}
+    </div>
+
+    <h5>{{ _('Deleted:')}}</h5>
+    <div id="revisions-deleted">
+      {% if actions_taken.revisions_deleted_list %}
+        <ul>
+          {% for revision in actions_taken.revisions_deleted_list %}
+            <li>
+              {{ revision.title }}
+            </li>
+          {% endfor %}
+        </ul>
+      {% else %}
+      <p>{{ _('The user did not have any revisions that were deleted.') }}</p>
+      {% endif %}
+    </div>
+
+    <h5>{{ _('Reverted:')}}</h5>
+    <div id="revisions-reverted">
+      {% if actions_taken.revisions_reverted_list %}
+        <ul>
+          {% for revision in actions_taken.revisions_reverted_list %}
+            <li>
+              {{ revision.title }}
+            </li>
+          {% endfor %}
+        </ul>
+      {% else %}
+      <p>{{ _('The user did not have any revisions that were reverted.') }}</p>
       {% endif %}
     </div>
 
@@ -112,6 +107,7 @@
           <ul>{{ _('None.') }}</ul>
         {% endif %}
       </div>
+
       <h5><strong>{{ _('Could not submit to Akismet:') }}</strong></h5>
       <div id='not-submitted-to-akismet'>
         {% if needs_follow_up.not_submitted_to_akismet %}
@@ -130,6 +126,45 @@
           {{ _('None.') }}
         {% endif %}
       </div>
+
+      <h5><strong>{{ _('Could not delete:') }}</strong></h5>
+      <div id='not-deleted'>
+        {% if needs_follow_up.not_deleted_list %}
+          {% for revision in needs_follow_up.not_deleted_list %}
+            <li>
+              <a href="{{ revision.get_absolute_url() }}">
+                {{ revision.document.title }}
+              </a>
+              <a href="{{ revision.document.get_absolute_url() }}" class="button">
+                {{ _('View Page') }}
+                <i aria-hidden="true" class="icon-circle-arrow-right"></i>
+              </a>
+            </li>
+          {% endfor %}
+        {% else %}
+          {{ _('None.') }}
+        {% endif %}
+      </div>
+
+      <h5><strong>{{ _('Could not revert:') }}</strong></h5>
+      <div id='not-reverted'>
+        {% if needs_follow_up.not_reverted_list %}
+          {% for revision in needs_follow_up.not_reverted_list %}
+            <li>
+              <a href="{{ revision.get_absolute_url() }}">
+                {{ revision.document.title }}
+              </a>
+              <a href="{{ revision.document.get_absolute_url() }}" class="button">
+                {{ _('View Page') }}
+                <i aria-hidden="true" class="icon-circle-arrow-right"></i>
+              </a>
+            </li>
+          {% endfor %}
+        {% else %}
+          {{ _('None.') }}
+        {% endif %}
+      </div>
+
     </div>
 
     <!-- No actions taken section-->
@@ -189,30 +224,6 @@
         {{ _('None.') }}
       {% endif%}
     </div>
-    <h5><strong>{{ _('Did not delete or revert:') }}</strong></h5>
-    <div id='no-delete-no-revert'>
-      {% if no_actions_taken.revisions_not_deleted_not_reverted %}
-        <ul>
-          {% for revision in no_actions_taken.revisions_not_deleted_not_reverted %}
-            <li>
-              <a href="{{ revision.get_absolute_url() }}">
-                {{ revision.document.title }}
-              </a>
-              <a href="{{ revision.document.get_absolute_url() }}" class="button">
-                {{ _('View Page') }}
-                <i aria-hidden="true" class="icon-circle-arrow-right"></i>
-              </a>
-              <a href="{{ url('wiki.document_revisions', revision.document.slug, locale=revision.document.locale) }}" class="button">
-                {{ _('History') }}
-                <i aria-hidden="true" class="icon-book"></i>
-              </a>
-            </li>
-          {% endfor %}
-        </ul>
-      {% else %}
-      {{ _('None.') }}
-      {% endif%}
-    </div>
 
   </section>
 {% endblock content %}