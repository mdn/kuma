--- conflicted
+++ resolved
@@ -28,7 +28,6 @@
       {{ _('The following revisions were reverted:') }}
     </h2>
     <div id="revisions-reverted">
-<<<<<<< HEAD
       {% if revisions_reverted %}
       {% for revision in revisions_reverted %}
         <li>
@@ -38,47 +37,21 @@
             <i aria-hidden="true" class="icon-circle-arrow-right"></i>
           </a>
           <a href="{{ url('wiki.document_revisions', revision.document.slug) }}" class="button">
-             History
+            {{ _('History') }}
             <i aria-hidden="true" class="icon-book"></i>
           </a>
         </li>
       {% endfor %}
       {% else %}
-      <p>The user did not have any revisions that were reverted.</p>
+      <p>{{ _('The user did not have any revisions that were reverted.') }}</p>
       {% endif %}
     </div>
-
-    <h2>Pages needing follow up:</h2>
-    <div id="revisions-followup">
-      {% if revisions_needing_follow_up %}
-=======
-    {% if revisions_needing_follow_up %}
-        {% for revision in revisions_reverted %}
-          <li>
-            <a href="{{ url('wiki.revision', revision.document.slug, revision.id) }}">{{ revision.title }}</a>
-            <a href="{{ url('wiki.revision', revision.document.slug, revision.id) }}" class="button">
-              {{ _('View Page') }}
-              <i aria-hidden="true" class="icon-circle-arrow-right"></i>
-            </a>
-            <a href="{{ url('wiki.document_revisions', revision.document.slug) }}" class="button">
-               {{ _('History') }}
-              <i aria-hidden="true" class="icon-book"></i>
-            </a>
-          </li>
-        {% endfor %}
-    {% else %}
-      {{ _('The user did not have any revisions that were reverted.') }}
-    {% endif %}
-    </div>
-
-    <br /><br />
 
     <h2>
       {{ _('Pages needing follow up:') }}
     </h2>
-    {% if revisions_needing_follow_up %}
-      <div id="revisions-followup">
->>>>>>> b460d74b
+    <div id="revisions-followup">
+      {% if revisions_needing_follow_up %}
         {% for revision_needing_follow_up in revisions_needing_follow_up %}
           <li>
             <a href="{{ url('wiki.revision', revision_needing_follow_up.document.slug, revision_needing_follow_up.id) }}">
@@ -98,16 +71,9 @@
             </a>
           </li>
         {% endfor %}
-<<<<<<< HEAD
       {% else %}
-        <p>The user did not have any revisions needing follow-up.</p>
+        <p>{{ _('The user did not have any revisions needing follow-up.') }}</p>
       {% endif %}
     </div>
-=======
-      </div>
-    {% else %}
-      {{ _('The user did not have any revisions needing follow-up.') }}
-    {% endif %}
->>>>>>> b460d74b
   </section>
 {% endblock content %}