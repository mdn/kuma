--- conflicted
+++ resolved
@@ -64,10 +64,19 @@
         self.assertEqual(session["sociallogin_provider"], "github")
 
 
-def test_account_email_page_requires_signin(db, client):
+def test_account_email_page_requires_signin(db, client, settings):
+    # This is the default as per settings/testing.py
+    assert not settings.MULTI_AUTH_ENABLED  # sanity check
+    # But because the default settings.LOGIN_URL gets set statically before
+    # settings/testing.py gets a chance to force MULTI_AUTH_ENABLED=False
+    # the LOGIN_URL will be the wrong behavior.
+    # So force it back.
+    settings.LOGIN_URL = "account_login"
+
     response = client.get(reverse("account_email"))
     assert response.status_code == 302
     assert_no_cache_header(response)
+    print(response["Location"])
     response = client.get(response["Location"], follow=True)
     assert response.status_code == 200
     assert b"Please sign in" in response.content
@@ -154,38 +163,29 @@
         assert response.status_code == 200
 
     def test_signin_form_present(self):
-<<<<<<< HEAD
         """When not authenticated, the GitHub login link is present or a
         link to the read-only site's signup landing page."""
-        all_docs_url = reverse('wiki.all_documents')
+        all_docs_url = reverse("wiki.all_documents")
 
         with self.settings(MULTI_AUTH_ENABLED=False):
-            response = self.client.get(all_docs_url, follow=True, HTTP_HOST=settings.WIKI_HOST)
+            response = self.client.get(
+                all_docs_url, follow=True, HTTP_HOST=settings.WIKI_HOST
+            )
             assert response.status_code == 200
             parsed = pq(response.content)
             github_link = parsed.find("a.login-link[data-service='GitHub']")[0]
-            github_url = urlparams(reverse('github_login'), next=all_docs_url)
-            assert github_link.attrib['href'] == github_url
+            github_url = urlparams(reverse("github_login"), next=all_docs_url)
+            assert github_link.attrib["href"] == github_url
 
         with self.settings(MULTI_AUTH_ENABLED=True):
-            # http:// because it's always that in test client.
-            wiki_url_base = f'http://{settings.WIKI_HOST}'
-            response = self.client.get(all_docs_url, follow=True, HTTP_HOST=settings.WIKI_HOST)
+            response = self.client.get(
+                all_docs_url, follow=True, HTTP_HOST=settings.WIKI_HOST
+            )
             assert response.status_code == 200
             parsed = pq(response.content)
             link = parsed.find("a.login-link")[0]
-            url = urlparams(reverse('socialaccount_signin'), next=all_docs_url)
-            expect_url = wiki_url_base.replace('/wiki.', '/') + url
-            assert link.attrib['href'] == expect_url
-=======
-        """When not authenticated, the GitHub login link is present."""
-        all_docs_url = reverse("wiki.all_documents")
-        response = self.client.get(all_docs_url, follow=True)
-        parsed = pq(response.content)
-        github_link = parsed.find("a.login-link[data-service='GitHub']")[0]
-        github_url = urlparams(reverse("github_login"), next=all_docs_url)
-        assert github_link.attrib["href"] == github_url
->>>>>>> 11a2a36e
+            expect_url = urlparams(reverse("socialaccount_signin"), next=all_docs_url)
+            assert link.attrib["href"] == expect_url
 
     def test_signup(self):
         """
