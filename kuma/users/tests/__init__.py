from django.contrib.auth import get_user_model
from django.utils.crypto import get_random_string
from allauth.account.models import EmailAddress

from kuma.core.tests import KumaTestCase, KumaTransactionTestCase
from kuma.wiki.tests import revision as create_revision, document as create_document


class UserTestMixin(object):
    """Base TestCase for the users app test cases."""
    fixtures = ['test_users.json']

    def setUp(self):
        super(UserTestMixin, self).setUp()
        self.user_model = get_user_model()


class UserTestCase(UserTestMixin, KumaTestCase):
    pass


class UserTransactionTestCase(UserTestMixin, KumaTransactionTestCase):
    pass


def user(save=False, **kwargs):
    if 'username' not in kwargs:
        kwargs['username'] = get_random_string(length=15)
    password = kwargs.pop('password', 'password')
    groups = kwargs.pop('groups', [])
    user = get_user_model()(**kwargs)
    user.set_password(password)
    if save:
        user.save()
    if groups:
        user.groups = groups
    return user


def email(save=False, **kwargs):
    if 'user' not in kwargs:
        kwargs['user'] = user(save=True)
    if 'email' not in kwargs:
        kwargs['email'] = '%s@%s.com' % (get_random_string(),
                                         get_random_string())
    email = EmailAddress(**kwargs)
    if save:
        email.save()
    return email


class SampleRevisionsMixin(object):
    """Mixin with an original revision and a method to create more revisions."""
    def setUp(self):
        super(SampleRevisionsMixin, self).setUp()

        # Some users to use in the tests
        self.testuser = self.user_model.objects.get(username='testuser')
        self.testuser2 = self.user_model.objects.get(username='testuser2')
        self.admin = self.user_model.objects.get(username='admin')

        # Create an original revision on a document by the admin user
        self.document = create_document(save=True)
        self.original_revision = create_revision(
            title='Revision 0',
            document=self.document,
            creator=self.admin,
            save=True)

<<<<<<< HEAD
    def create_revisions(self, num, document, creator):
        """Create as many revisions as requested, and return a list of them."""
        revisions_created = []
        for i in range(1, 1 + num):
=======
    def create_revisions(self, num, creator, document=None):
        """Create as many revisions as requested, and return a list of them."""
        # If document is None, then we create a new document for each revision
        create_new_documents = False
        if not document:
            create_new_documents = True
        revisions_created = []
        for i in range(1, 1 + num):
            if create_new_documents is True:
                document = create_document(save=True)
>>>>>>> 4f8f6130
            new_revision = create_revision(
                title='Revision {}'.format(i),
                document=document,
                creator=creator,
                save=True)
            revisions_created.append(new_revision)
        return revisions_created<|MERGE_RESOLUTION|>--- conflicted
+++ resolved
@@ -67,12 +67,7 @@
             creator=self.admin,
             save=True)
 
-<<<<<<< HEAD
-    def create_revisions(self, num, document, creator):
-        """Create as many revisions as requested, and return a list of them."""
-        revisions_created = []
-        for i in range(1, 1 + num):
-=======
+
     def create_revisions(self, num, creator, document=None):
         """Create as many revisions as requested, and return a list of them."""
         # If document is None, then we create a new document for each revision
@@ -83,7 +78,6 @@
         for i in range(1, 1 + num):
             if create_new_documents is True:
                 document = create_document(save=True)
->>>>>>> 4f8f6130
             new_revision = create_revision(
                 title='Revision {}'.format(i),
                 document=document,
