--- conflicted
+++ resolved
@@ -239,8 +239,6 @@
                                          kwargs={'user_id': self.testuser2.id})
         self.client.login(username='admin', password='testpass')
 
-<<<<<<< HEAD
-=======
     def enable_akismet_and_mock_requests(self, mock_requests):
         """Enable Akismet and mock calls to it. Return the mock object."""
         Flag.objects.create(name=SPAM_SUBMISSIONS_FLAG, everyone=True)
@@ -248,7 +246,6 @@
         mock_requests.post(SPAM_URL, content=Akismet.submission_success)
         return mock_requests
 
->>>>>>> 4f8f6130
     def test_ban_nonexistent_user(self):
         """POSTs to ban_user_and_cleanup for nonexistent user return 404."""
         self.testuser.delete()
@@ -297,18 +294,6 @@
     def test_post_submits_revisions_to_akismet_as_spam(self, mock_requests):
         """POSTing to ban_user_and_cleanup url submits revisions to akismet."""
         # Create 3 revisions for self.testuser, titled 'Revision 1', 'Revision 2'...
-<<<<<<< HEAD
-        num_revisions = 3
-        revisions_created = self.create_revisions(
-            num=num_revisions,
-            document=self.document,
-            creator=self.testuser)
-
-        # Enable Akismet and mock calls to it
-        Flag.objects.create(name=SPAM_SUBMISSIONS_FLAG, everyone=True)
-        mock_requests.post(VERIFY_URL, content='valid')
-        mock_requests.post(SPAM_URL, content=Akismet.submission_success)
-=======
         # Don't specify document so a new one is created for each revision
         num_revisions = 3
         revisions_created = self.create_revisions(
@@ -317,7 +302,6 @@
 
         # Enable Akismet and mock calls to it
         mock_requests = self.enable_akismet_and_mock_requests(mock_requests)
->>>>>>> 4f8f6130
 
         # The request
         data = {'revision-id': [rev.id for rev in revisions_created]}
@@ -338,32 +322,6 @@
 
     @override_config(AKISMET_KEY='dashboard')
     @requests_mock.mock()
-<<<<<<< HEAD
-    def test_post_submits_no_revisions_to_akismet_as_spam(self, mock_requests):
-        """
-        POSTing to ban_user_and_cleanup url does not submit to akismet.
-
-        This occurs when: 1.) User has no revisions 2.) User's revisions were
-        not in request.POST (not selected in the template)  3.) User being
-        banned did not create the revisions being POSTed.
-        """
-        # Create 3 revisions for self.testuser, titled 'Revision 1', 'Revision 2'...
-        num_revisions = 3
-        revisions_created = self.create_revisions(
-            num=num_revisions,
-            document=self.document,
-            creator=self.testuser)
-
-        # Enable Akismet and mock calls to it
-        Flag.objects.create(name=SPAM_SUBMISSIONS_FLAG, everyone=True)
-        mock_requests.post(VERIFY_URL, content='valid')
-        mock_requests.post(SPAM_URL, content=Akismet.submission_success)
-
-        # Case 1.) User has no revisions
-        data = {'revision-id': []}
-
-        resp = self.client.post(self.ban_testuser2_url, data=data)
-=======
     def test_post_submits_no_revisions_to_akismet_when_no_user_revisions(self, mock_requests):
         """POSTing to ban_user_and_cleanup url for a user with no revisions."""
         # Enable Akismet and mock calls to it
@@ -373,7 +331,6 @@
         data = {'revision-id': []}
 
         resp = self.client.post(self.ban_testuser_url, data=data)
->>>>>>> 4f8f6130
         eq_(200, resp.status_code)
 
         # No revisions submitted for self.testuser2, since self.testuser2 had no revisions
@@ -383,9 +340,6 @@
         # Akismet endpoints were not called
         eq_(mock_requests.call_count, 0)
 
-<<<<<<< HEAD
-        # Case 2.) User's revisions were not in request.POST (not selected in the template)
-=======
     @override_config(AKISMET_KEY='dashboard')
     @requests_mock.mock()
     def test_post_submits_no_revisions_to_akismet_when_revisions_not_in_request(self, mock_requests):
@@ -401,7 +355,6 @@
         mock_requests = self.enable_akismet_and_mock_requests(mock_requests)
 
         # User's revisions were not in request.POST (not selected in the template)
->>>>>>> 4f8f6130
         data = {'revision-id': []}
 
         resp = self.client.post(self.ban_testuser_url, data=data)
@@ -414,9 +367,6 @@
         # Akismet endpoints were not called
         eq_(mock_requests.call_count, 0)
 
-<<<<<<< HEAD
-        # Case 3.) User being banned did not create the revisions being POSTed
-=======
     @override_config(AKISMET_KEY='dashboard')
     @requests_mock.mock()
     def test_post_submits_no_revisions_to_akismet_when_wrong_revisions_in_request(self, mock_requests):
@@ -432,7 +382,6 @@
         mock_requests = self.enable_akismet_and_mock_requests(mock_requests)
 
         # User being banned did not create the revisions being POSTed
->>>>>>> 4f8f6130
         data = {'revision-id': [rev.id for rev in revisions_created]}
 
         resp = self.client.post(self.ban_testuser2_url, data=data)
