--- conflicted
+++ resolved
@@ -2,10 +2,7 @@
 from ratelimit.exceptions import Ratelimited
 
 from .auth import admin_auth, subscriber_auth
-<<<<<<< HEAD
-=======
 from .plus.bookmarks import router as bookmarks_router
->>>>>>> 913d3780
 from .plus.landing_page import api as landing_page_router
 from .plus.notifications import admin_router, notifications_router, watch_router
 
