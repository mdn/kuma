from django import forms
from django.conf import settings
from django.utils.datastructures import MultiValueDict


<<<<<<< HEAD
class TypedMultipleValueField(forms.TypedMultipleChoiceField):
    """Unlike TypedMultipleChoiceField we don't care what the individual values
    are as long as they're not empty."""

    def valid_value(self, value):
        # Basically, as long as it's not empty, it's fine
        return bool(value)
=======
class MultipleChoiceFieldICase(forms.MultipleChoiceField):
    """Just like forms.MultipleChoiceField but everything's case insentive.

    For simplicity, this field assumes that each choice is a tuple where
    the first element is always a string.
    """

    def valid_value(self, value):
        return str(value).lower() in [x[0].lower() for x in self.choices]
>>>>>>> 868fc941


class SearchForm(forms.Form):
    q = forms.CharField(max_length=settings.ES_Q_MAXLENGTH)
    locale = MultipleChoiceFieldICase(
        required=False,
        # The `settings.LANGUAGES` looks like this:
        #   [('en-US', 'English (US)'), ...]
        # But all locales are stored in lowercase in Elasticsearch, so
        # force everything to lowercase.
        choices=[(code, name) for code, name in settings.LANGUAGES],
    )

    SORT_CHOICES = ("best", "relevance", "popularity")
    sort = forms.ChoiceField(required=False, choices=[(x, x) for x in SORT_CHOICES])

    ARCHIVE_CHOICES = ("exclude", "include", "only")
    archive = forms.ChoiceField(
        required=False, choices=[(x, x) for x in ARCHIVE_CHOICES]
    )

    size = forms.IntegerField(required=True, min_value=1, max_value=100)
    page = forms.IntegerField(required=True, min_value=1, max_value=10)

    slug_prefix = TypedMultipleValueField(required=False)

    def __init__(self, data, **kwargs):
        initial = kwargs.get("initial", {})
        # This makes it possible to supply `initial={some dict}` to the form
        # and have its values become part of the default. Normally, in Django,
        # the `SomeForm(data, initial={...})` is just used to prepopulate the
        # HTML generated form widgets.
        # See https://www.peterbe.com/plog/initial-values-bound-django-form-rendered
        data = MultiValueDict({**{k: [v] for k, v in initial.items()}, **data})

        # If, for keys we have an initial value for, it was passed an empty string,
        # then swap it for the initial value.
        # For example `?q=searching&page=` you probably meant to omit it
        # but "allowing" it to be an empty string makes it convenient for the client.
        for key, values in data.items():
            if key in initial and values == "":
                data[key] = initial[key]

        super().__init__(data, **kwargs)<|MERGE_RESOLUTION|>--- conflicted
+++ resolved
@@ -3,7 +3,6 @@
 from django.utils.datastructures import MultiValueDict
 
 
-<<<<<<< HEAD
 class TypedMultipleValueField(forms.TypedMultipleChoiceField):
     """Unlike TypedMultipleChoiceField we don't care what the individual values
     are as long as they're not empty."""
@@ -11,7 +10,8 @@
     def valid_value(self, value):
         # Basically, as long as it's not empty, it's fine
         return bool(value)
-=======
+
+
 class MultipleChoiceFieldICase(forms.MultipleChoiceField):
     """Just like forms.MultipleChoiceField but everything's case insentive.
 
@@ -21,7 +21,6 @@
 
     def valid_value(self, value):
         return str(value).lower() in [x[0].lower() for x in self.choices]
->>>>>>> 868fc941
 
 
 class SearchForm(forms.Form):
