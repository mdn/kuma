--- conflicted
+++ resolved
@@ -10,14 +10,13 @@
     re_path(r"^bc-signal/?$", views.bc_signal, name="api.v1.bc_signal"),
     re_path(r"^users/(?P<username>[^/]+)/?$", views.get_user, name="api.v1.get_user"),
     re_path(
-<<<<<<< HEAD
+        r"^subscriptions/feedback/$",
+        views.send_subscriptions_feedback,
+        name="api.v1.send_subscriptions_feedback",
+    ),
+    re_path(
         r"^subscriptions/?$",
         views.create_subscription,
         name="api.v1.create_subscription",
-=======
-        r"^subscriptions/feedback/$",
-        views.send_subscriptions_feedback,
-        name="api.v1.send_subscriptions_feedback",
->>>>>>> 3daea76a
     ),
 ]