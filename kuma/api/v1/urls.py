from django.urls import path

<<<<<<< HEAD
from . import search, subscription, views
from .plus import bookmarks, landing_page

=======
from . import plus, search, views
>>>>>>> 945e8fba

urlpatterns = [
    path("whoami", views.whoami, name="api.v1.whoami"),
    path("settings", views.account_settings, name="api.v1.settings"),
    path("search/<locale>", search.search, name="api.v1.search_legacy"),
    path("search", search.search, name="api.v1.search"),
    path(
        "plus/landing-page/variant/",
        landing_page.variant,
        name="api.v1.plus.landing_page.variant",
    ),
    path(
        "plus/landing-page/survey/",
        landing_page.survey,
        name="api.v1.plus.landing_page.survey",
    ),
    path(
        "plus/bookmarks/bookmarked/",
        bookmarks.bookmarked,
        name="api.v1.plus.bookmarks.bookmarked",
    ),
    path(
        "plus/bookmarks/",
        bookmarks.bookmarks,
        name="api.v1.plus.bookmarks.all",
    ),
]<|MERGE_RESOLUTION|>--- conflicted
+++ resolved
@@ -1,12 +1,8 @@
 from django.urls import path
 
-<<<<<<< HEAD
-from . import search, subscription, views
+from . import search, views
 from .plus import bookmarks, landing_page
 
-=======
-from . import plus, search, views
->>>>>>> 945e8fba
 
 urlpatterns = [
     path("whoami", views.whoami, name="api.v1.whoami"),
