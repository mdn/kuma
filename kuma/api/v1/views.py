--- conflicted
+++ resolved
@@ -16,12 +16,8 @@
 from django.utils import translation
 from django.utils.translation import activate, gettext as _
 from django.views.decorators.cache import never_cache
-<<<<<<< HEAD
 from django.views.decorators.csrf import csrf_exempt
-from django.views.decorators.http import require_GET, require_POST, require_safe
-=======
 from django.views.decorators.http import require_GET, require_POST
->>>>>>> 7f4971a1
 from ratelimit.decorators import ratelimit
 from raven.contrib.django.models import client as raven_client
 from rest_framework import serializers, status
@@ -51,7 +47,7 @@
     TagGroupFilterBackend,
 )
 from kuma.search.search import SearchView
-from kuma.users.models import UserSubscription
+from kuma.users.models import User, UserSubscription
 from kuma.users.stripe_utils import (
     cancel_stripe_customer_subscriptions,
     create_stripe_customer_and_subscription_for_user,
@@ -404,10 +400,8 @@
     # to deal with here.
 
     if event.type == "invoice.payment_succeeded":
-        payment_intent = event.data.object
-        _send_payment_received_email(
-            payment_intent, request.LANGUAGE_CODE,
-        )
+        invoice = event.data.object
+        _send_payment_received_email(invoice, request.LANGUAGE_CODE)
         track_event(
             CATEGORY_MONTHLY_PAYMENTS,
             ACTION_SUBSCRIPTION_CREATED,
@@ -428,15 +422,15 @@
     return HttpResponse()
 
 
-def _send_payment_received_email(payment_intent, locale):
-    user = get_user_model().objects.get(stripe_customer_id=payment_intent.customer)
+def _send_payment_received_email(invoice, locale):
+    user = get_user_model().objects.get(stripe_customer_id=invoice.customer)
     subscription_info = retrieve_and_synchronize_subscription_info(user)
     locale = locale or settings.WIKI_DEFAULT_LANGUAGE
     context = {
-        "payment_date": datetime.fromtimestamp(payment_intent.created),
+        "payment_date": datetime.fromtimestamp(invoice.created),
         "next_payment_date": subscription_info["next_payment_at"],
-        "invoice_number": payment_intent.number,
-        "cost": settings.CONTRIBUTION_AMOUNT_USD,
+        "invoice_number": invoice.number,
+        "cost": invoice.total / 100,
         "credit_card_brand": subscription_info["brand"],
         "manage_subscription_url": absolutify(reverse("recurring_payment_management")),
         "faq_url": absolutify(reverse("payments_index")),
@@ -454,8 +448,8 @@
             settings.DEFAULT_FROM_EMAIL,
             [user.email],
             attachment={
-                "name": os.path.basename(urlparse(payment_intent.invoice_pdf).path),
-                "bytes": _download_from_url(payment_intent.invoice_pdf),
+                "name": os.path.basename(urlparse(invoice.invoice_pdf).path),
+                "bytes": _download_from_url(invoice.invoice_pdf),
                 "mime": "application/pdf",
             },
         )
