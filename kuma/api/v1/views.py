import json
import os
from datetime import datetime
from urllib.parse import urlparse

import stripe
from django.conf import settings
from django.contrib.auth import get_user_model
from django.http import HttpResponse, HttpResponseBadRequest, JsonResponse
from django.utils import translation
from django.views.decorators.cache import never_cache
from django.views.decorators.csrf import csrf_exempt
from django.views.decorators.http import require_GET, require_POST
from raven.contrib.django.models import client as raven_client
from rest_framework import status
from rest_framework.decorators import api_view
from rest_framework.permissions import IsAuthenticated
from rest_framework.renderers import JSONRenderer
from rest_framework.response import Response
from rest_framework.views import APIView
from waffle import flag_is_active
from waffle.decorators import waffle_flag
from waffle.models import Flag, Switch

<<<<<<< HEAD
from kuma.api.v1.serializers import BCSignalSerializer, UserDetailsSerializer
=======
from kuma.api.v1.decorators import allow_CORS_GET
from kuma.api.v1.serializers import UserDetailsSerializer
>>>>>>> eec62d12
from kuma.core.email_utils import render_email
from kuma.core.ga_tracking import (
    ACTION_SUBSCRIPTION_CANCELED,
    ACTION_SUBSCRIPTION_CREATED,
    ACTION_SUBSCRIPTION_FEEDBACK,
    CATEGORY_MONTHLY_PAYMENTS,
    track_event,
)
from kuma.core.urlresolvers import reverse
from kuma.core.utils import requests_retry_session, send_mail_retrying
from kuma.users.models import User, UserSubscription
from kuma.users.newsletter.utils import refresh_is_user_newsletter_subscribed
from kuma.users.signals import (
    newsletter_subscribed,
    newsletter_unsubscribed,
    username_changed,
)
from kuma.users.stripe_utils import (
    cancel_stripe_customer_subscriptions,
    create_stripe_customer_and_subscription_for_user,
    retrieve_and_synchronize_subscription_info,
)
from kuma.users.templatetags.jinja_helpers import get_avatar_url
from kuma.wiki.templatetags.jinja_helpers import absolutify


@never_cache
@require_GET
def whoami(request):
    """
    Return a JSON object representing the current user, either
    authenticated or anonymous.
    """
    user = request.user
    if user.is_authenticated:
        data = {
            "username": user.username,
            "is_authenticated": True,
            "avatar_url": get_avatar_url(user),
            "email": user.email,
            "subscriber_number": user.subscriber_number,
        }
        if UserSubscription.objects.filter(user=user, canceled__isnull=True).exists():
            data["is_subscriber"] = True
        if user.is_staff:
            data["is_staff"] = True
        if user.is_superuser:
            data["is_superuser"] = True
        if user.is_beta_tester:
            data["is_beta_tester"] = True
    else:
        data = {}

    data["waffle"] = {
        "flags": {},
        "switches": {s.name: True for s in Switch.get_all() if s.is_active()},
    }
    # Specifically and more smartly loop over the waffle Flag objects
    # to avoid unnecessary `cache.get(...)` calls within the `flag.is_active(request)`.
    for flag in Flag.get_all():
        if not request.user.is_authenticated:
            # Majority of users are anonymous, so let's focus on that.
            # Let's see if there's a quick reason to bail the
            # expensive `flag.is_active(request)` call.
            if (
                flag.authenticated or flag.staff or flag.superusers
            ) and not flag.everyone:
                continue
            if not (flag.languages or flag.percent or flag.everyone):
                continue
            if flag.languages:
                languages = [ln.strip() for ln in flag.languages.split(",")]
                if (
                    not hasattr(request, "LANGUAGE_CODE")
                    or request.LANGUAGE_CODE not in languages
                ):
                    continue

        if flag.is_active(request):
            data["waffle"]["flags"][flag.name] = True

    return JsonResponse(data)


<<<<<<< HEAD
@ratelimit(key="user_or_ip", rate="10/d", block=True)
@api_view(["POST"])
def bc_signal(request):
    if not settings.ENABLE_BCD_SIGNAL:
        return Response("not enabled", status=status.HTTP_400_BAD_REQUEST)

    serializer = BCSignalSerializer(data=request.data)
    if serializer.is_valid():
        serializer.save()
        return Response(serializer.validated_data, status=status.HTTP_201_CREATED)
    return Response(serializer.errors, status=status.HTTP_400_BAD_REQUEST)
=======
class APIDocumentSerializer(serializers.Serializer):
    title = serializers.CharField(read_only=True, max_length=255)
    slug = serializers.CharField(read_only=True, max_length=255)
    locale = serializers.CharField(read_only=True, max_length=7)
    excerpt = serializers.ReadOnlyField(source="get_excerpt")


class APILanguageFilterBackend(LanguageFilterBackend):
    """Override of kuma.search.filters:LanguageFilterBackend that is almost
    exactly the same except the locale comes from custom code rather than
    via kuma.core.i18n.get_language_from_request because that can't be used
    in the API.

    Basically, it's the same exact functionality but ...
    """

    def filter_queryset(self, request, queryset, view):
        locale = request.GET.get("locale") or settings.LANGUAGE_CODE
        if locale not in settings.ACCEPTED_LOCALES:
            raise serializers.ValidationError({"error": "Not a valid locale code"})
        request.LANGUAGE_CODE = locale
        return super(APILanguageFilterBackend, self).filter_queryset(
            request, queryset, view
        )


class APISearchView(SearchView):
    serializer_class = APIDocumentSerializer
    renderer_classes = [JSONRenderer]
    filter_backends = (
        SearchQueryBackend,
        KeywordQueryBackend,
        TagGroupFilterBackend,
        APILanguageFilterBackend,
        HighlightFilterBackend,
    )


search = never_cache(allow_CORS_GET(APISearchView.as_view()))
>>>>>>> eec62d12


@waffle_flag("subscription")
@never_cache
@require_POST
def send_subscriptions_feedback(request):
    """
    Sends feedback to Google Analytics. This is done on the
    backend to ensure that all feedback is collected, even
    from users with DNT or where GA is disabled.
    """
    data = json.loads(request.body)
    feedback = (data.get("feedback") or "").strip()

    if not feedback:
        return HttpResponseBadRequest("no feedback")

    track_event(
        CATEGORY_MONTHLY_PAYMENTS, ACTION_SUBSCRIPTION_FEEDBACK, data["feedback"]
    )
    return HttpResponse(status=204)


@api_view(["POST", "GET", "DELETE"])
@never_cache
def subscriptions(request):
    if not request.user.is_authenticated or not flag_is_active(request, "subscription"):
        return Response(None, status=status.HTTP_403_FORBIDDEN)

    if request.method == "POST":
        create_stripe_customer_and_subscription_for_user(
            request.user, request.user.email, request.data["stripe_token"]
        )
        return Response(None, status=status.HTTP_201_CREATED)
    elif request.method == "DELETE":
        cancelled = cancel_stripe_customer_subscriptions(request.user)
        if cancelled:
            return Response(None, status=status.HTTP_204_NO_CONTENT)
        else:
            return Response("nothing to cancel", status=status.HTTP_410_GONE)

    all_subscriptions = []
    subscription_info = retrieve_and_synchronize_subscription_info(request.user)
    if subscription_info:
        all_subscriptions.append(subscription_info)

    return Response({"subscriptions": all_subscriptions})


@csrf_exempt
@require_POST
@never_cache
def stripe_hooks(request):
    try:
        payload = json.loads(request.body)
    except ValueError:
        return HttpResponseBadRequest("Invalid JSON payload")

    try:
        event = stripe.Event.construct_from(payload, stripe.api_key)
    except stripe.error.StripeError:
        raven_client.captureException()
        return HttpResponseBadRequest()

    # Generally, for this list of if-statements, see the create_missing_stripe_webhook
    # function.
    # The list of events there ought to at least minimally match what we're prepared
    # to deal with here.

    if event.type == "invoice.payment_succeeded":
        invoice = event.data.object
        _send_payment_received_email(invoice, request.LANGUAGE_CODE)
        track_event(
            CATEGORY_MONTHLY_PAYMENTS,
            ACTION_SUBSCRIPTION_CREATED,
            f"{settings.CONTRIBUTION_AMOUNT_USD:.2f}",
        )

    elif event.type == "customer.subscription.deleted":
        obj = event.data.object
        for user in User.objects.filter(stripe_customer_id=obj.customer):
            UserSubscription.set_canceled(user, obj.id)
        track_event(CATEGORY_MONTHLY_PAYMENTS, ACTION_SUBSCRIPTION_CANCELED, "webhook")

    else:
        return HttpResponseBadRequest(
            f"We did not expect a Stripe webhook of type {event.type!r}"
        )

    return HttpResponse()


def _send_payment_received_email(invoice, locale):
    user = get_user_model().objects.get(stripe_customer_id=invoice.customer)
    subscription_info = retrieve_and_synchronize_subscription_info(user)
    locale = locale or settings.WIKI_DEFAULT_LANGUAGE
    context = {
        "payment_date": datetime.fromtimestamp(invoice.created),
        "next_payment_date": subscription_info["next_payment_at"],
        "invoice_number": invoice.number,
        "cost": invoice.total / 100,
        "credit_card_brand": subscription_info["brand"],
        "manage_subscription_url": absolutify(reverse("payment_management")),
        "faq_url": absolutify(reverse("payments_index")),
        "contact_email": settings.CONTRIBUTION_SUPPORT_EMAIL,
    }
    with translation.override(locale):
        subject = render_email("users/email/payment_received/subject.ltxt", context)
        # Email subject *must not* contain newlines
        subject = "".join(subject.splitlines())
        plain = render_email("users/email/payment_received/plain.ltxt", context)

        send_mail_retrying(
            subject,
            plain,
            settings.DEFAULT_FROM_EMAIL,
            [user.email],
            attachment={
                "name": os.path.basename(urlparse(invoice.invoice_pdf).path),
                "bytes": _download_from_url(invoice.invoice_pdf),
                "mime": "application/pdf",
            },
        )


def _download_from_url(url):
    pdf_download = requests_retry_session().get(url)
    pdf_download.raise_for_status()
    return pdf_download.content


class APIUserDetailsView(APIView):
    http_method_names = ["get", "put"]
    serializer_class = UserDetailsSerializer
    renderer_classes = [JSONRenderer]
    permission_classes = [IsAuthenticated]

    def get(self, request, format=None):
        assert request.user.is_authenticated
        serializer = UserDetailsSerializer(request.user, many=False)
        return Response(serializer.data)

    def put(self, request, format=None):
        user = request.user
        serializer = UserDetailsSerializer(instance=user, data=request.data)
        if serializer.is_valid():
            was_subscribed = user.is_newsletter_subscribed
            old_username = user.username
            serializer.save(user=user)

            if not was_subscribed and user.is_newsletter_subscribed:
                newsletter_subscribed.send(None, user=user)
            if was_subscribed and not user.is_newsletter_subscribed:
                newsletter_unsubscribed.send(None, user=user)

            if old_username != user.username:
                username_changed.send(None, user=user)

            return Response(serializer.data, status=status.HTTP_200_OK)
        return Response(serializer.errors, status=status.HTTP_400_BAD_REQUEST)


user_details = never_cache(APIUserDetailsView.as_view())


@csrf_exempt
@require_POST
@never_cache
def sendinblue_hooks(request):
    # Sendinblue does not sign its webhook requests, hence the event handlers following
    # are different from the Stripe ones, in that they treat the event as a notification
    # of a _potential_ change, while still needing to contact sendinblue to verify that
    # it actually happened.
    try:
        payload = json.loads(request.body)
        event = payload["event"]
        email = payload["email"]
    except (json.decoder.JSONDecodeError, KeyError) as exception:
        return HttpResponseBadRequest(
            f"{exception.__class__.__name__} on {request.body}"
        )

    if event == "unsubscribe":
        refresh_is_user_newsletter_subscribed(email)
        return HttpResponse()
    else:
        return HttpResponseBadRequest(
            f"We did not expect a Sendinblue webhook of type {event['event']!r}"
        )<|MERGE_RESOLUTION|>--- conflicted
+++ resolved
@@ -22,12 +22,7 @@
 from waffle.decorators import waffle_flag
 from waffle.models import Flag, Switch
 
-<<<<<<< HEAD
-from kuma.api.v1.serializers import BCSignalSerializer, UserDetailsSerializer
-=======
-from kuma.api.v1.decorators import allow_CORS_GET
 from kuma.api.v1.serializers import UserDetailsSerializer
->>>>>>> eec62d12
 from kuma.core.email_utils import render_email
 from kuma.core.ga_tracking import (
     ACTION_SUBSCRIPTION_CANCELED,
@@ -112,61 +107,6 @@
     return JsonResponse(data)
 
 
-<<<<<<< HEAD
-@ratelimit(key="user_or_ip", rate="10/d", block=True)
-@api_view(["POST"])
-def bc_signal(request):
-    if not settings.ENABLE_BCD_SIGNAL:
-        return Response("not enabled", status=status.HTTP_400_BAD_REQUEST)
-
-    serializer = BCSignalSerializer(data=request.data)
-    if serializer.is_valid():
-        serializer.save()
-        return Response(serializer.validated_data, status=status.HTTP_201_CREATED)
-    return Response(serializer.errors, status=status.HTTP_400_BAD_REQUEST)
-=======
-class APIDocumentSerializer(serializers.Serializer):
-    title = serializers.CharField(read_only=True, max_length=255)
-    slug = serializers.CharField(read_only=True, max_length=255)
-    locale = serializers.CharField(read_only=True, max_length=7)
-    excerpt = serializers.ReadOnlyField(source="get_excerpt")
-
-
-class APILanguageFilterBackend(LanguageFilterBackend):
-    """Override of kuma.search.filters:LanguageFilterBackend that is almost
-    exactly the same except the locale comes from custom code rather than
-    via kuma.core.i18n.get_language_from_request because that can't be used
-    in the API.
-
-    Basically, it's the same exact functionality but ...
-    """
-
-    def filter_queryset(self, request, queryset, view):
-        locale = request.GET.get("locale") or settings.LANGUAGE_CODE
-        if locale not in settings.ACCEPTED_LOCALES:
-            raise serializers.ValidationError({"error": "Not a valid locale code"})
-        request.LANGUAGE_CODE = locale
-        return super(APILanguageFilterBackend, self).filter_queryset(
-            request, queryset, view
-        )
-
-
-class APISearchView(SearchView):
-    serializer_class = APIDocumentSerializer
-    renderer_classes = [JSONRenderer]
-    filter_backends = (
-        SearchQueryBackend,
-        KeywordQueryBackend,
-        TagGroupFilterBackend,
-        APILanguageFilterBackend,
-        HighlightFilterBackend,
-    )
-
-
-search = never_cache(allow_CORS_GET(APISearchView.as_view()))
->>>>>>> eec62d12
-
-
 @waffle_flag("subscription")
 @never_cache
 @require_POST
