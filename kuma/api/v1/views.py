<<<<<<< HEAD
import stripe
=======
import json

>>>>>>> 3daea76a
from django.conf import settings
from django.http import (
    Http404,
    HttpResponse,
    HttpResponseBadRequest,
    HttpResponsePermanentRedirect,
    JsonResponse,
)
from django.shortcuts import get_object_or_404
from django.utils.translation import activate, gettext as _
from django.views.decorators.cache import never_cache
from django.views.decorators.http import require_GET, require_POST, require_safe
from ratelimit.decorators import ratelimit
from raven.contrib.django.models import client as raven_client
from rest_framework import serializers, status
from rest_framework.decorators import api_view
from rest_framework.renderers import JSONRenderer
from rest_framework.response import Response
<<<<<<< HEAD
from waffle import flag_is_active
=======
from waffle.decorators import waffle_flag
>>>>>>> 3daea76a
from waffle.models import Flag, Sample, Switch

from kuma.api.v1.serializers import BCSignalSerializer
from kuma.core.ga_tracking import (
    ACTION_SUBSCRIPTION_FEEDBACK,
    CATEGORY_MONTHLY_PAYMENTS,
    track_event,
)
from kuma.core.urlresolvers import reverse
from kuma.search.filters import (
    HighlightFilterBackend,
    KeywordQueryBackend,
    LanguageFilterBackend,
    SearchQueryBackend,
    TagGroupFilterBackend,
)
from kuma.search.search import SearchView
from kuma.users.models import User, UserSubscription
from kuma.users.stripe_utils import create_stripe_customer_and_subscription_for_user
from kuma.users.templatetags.jinja_helpers import get_avatar_url
from kuma.wiki.models import Document
from kuma.wiki.templatetags.jinja_helpers import absolutify


@never_cache
@require_GET
def doc(request, locale, slug):
    """
    Return a JSON object that includes document content and metadata
    for the document specified by the locale and path. Raises a 404
    error if no such document exists. This is an API with URL
    /api/v1/doc/<locale>/<path>
    """
    # TODO: This API endpoint probably needs to handle redirect documents
    # and documents that fall back to the en-US locale. See
    # the document() function in wiki/views/document.py for a model to follow.

    # Since we don't have the locale at the start of the path, our
    # locale middleware can't set the translation language correctly
    # and we need to do it explicitly. (We need to know the language
    # so that we can provide translated language names for the
    # translations menu.)
    activate(locale)
    document = get_object_or_404(Document, locale=locale, slug=slug)

    redirect = get_content_based_redirect(document)
    if redirect:
        redirect_url, is_redirect_to_document = redirect
        if is_redirect_to_document:
            return HttpResponsePermanentRedirect(redirect_url)
        return JsonResponse(document_api_data(redirect_url=redirect_url))

    return JsonResponse(document_api_data(document))


def get_s3_key(
    doc=None,
    locale=None,
    slug=None,
    prefix_with_forward_slash=False,
    suffix_file_extension=True,
):
    if doc:
        locale, slug = doc.locale, doc.slug
    key = reverse("api.v1.doc", args=(locale, slug))
    if suffix_file_extension:
        key += ".json"
    if prefix_with_forward_slash:
        # Redirects within an S3 bucket must be prefixed with "/".
        return key
    return key.lstrip("/")


def get_cdn_key(locale, slug):
    """Given a document's locale and slug, return the "key" for the CDN."""
    return get_s3_key(
        locale=locale,
        slug=slug,
        prefix_with_forward_slash=True,
        suffix_file_extension=False,
    )


def get_content_based_redirect(document):
    """
    Returns None if the document is not a content-based redirect, otherwise a
    tuple pair comprising the redirect URL as well as a boolean value. The
    boolean value will be True if this is a redirect to another document,
    otherwise False. If the document is a redirect to another document or a
    redirect to the homepage, a relative URL will be returned, otherwise it
    will be a full URL to the wiki site.
    """
    redirect_url = document.get_redirect_url()
    if redirect_url and (redirect_url != document.get_absolute_url()):
        redirect_document = document.get_redirect_document(id_only=False)
        if redirect_document:
            # This is a redirect to another document.
            return (
                get_s3_key(
                    redirect_document,
                    prefix_with_forward_slash=True,
                    suffix_file_extension=False,
                ),
                True,
            )
        # This is a redirect to non-document page. For now, if it's the home
        # page, return a relative path (so we stay on the read-only domain),
        # otherwise return the full URL for the wiki site.
        locale = document.locale
        is_home_page = redirect_url in ("/", "/" + locale, "/{}/".format(locale))
        if is_home_page:
            # Let's return a relative URL to the home page for this locale.
            return ("/{}/".format(locale), False)
        # Otherwise, let's return a full URL to the Wiki site.
        return (absolutify(redirect_url, for_wiki_site=True), False)
    return None


def document_api_data(doc=None, redirect_url=None):
    """
    Returns the JSON data for the document for the document API.
    """
    if redirect_url:
        return {
            "documentData": None,
            "redirectURL": redirect_url,
        }

    # The original english slug for this document, for google analytics
    if doc.locale == "en-US":
        en_slug = doc.slug
    elif doc.parent_id and doc.parent.locale == "en-US":
        en_slug = doc.parent.slug
    else:
        en_slug = ""

    other_translations = doc.get_other_translations(
        fields=("locale", "slug", "title", "parent")
    )
    available_locales = {doc.locale} | set(t.locale for t in other_translations)

    doc_absolute_url = doc.get_absolute_url()
    revision = doc.current_or_latest_revision()
    translation_status = None
    if doc.parent_id and revision and revision.localization_in_progress:
        translation_status = (
            "outdated" if revision.translation_age >= 10 else "in-progress"
        )
    return {
        "documentData": {
            "locale": doc.locale,
            "slug": doc.slug,
            "enSlug": en_slug,
            "id": doc.id,
            "title": doc.title,
            "summary": doc.get_summary_html(),
            "language": doc.language,
            "hrefLang": doc.get_hreflang(available_locales),
            "absoluteURL": doc_absolute_url,
            "wikiURL": absolutify(doc_absolute_url, for_wiki_site=True),
            "editURL": absolutify(
                reverse("wiki.edit", args=(doc.slug,), locale=doc.locale),
                for_wiki_site=True,
            ),
            "translateURL": (
                absolutify(
                    reverse("wiki.select_locale", args=(doc.slug,), locale=doc.locale),
                    for_wiki_site=True,
                )
                if doc.is_localizable
                else None
            ),
            "translationStatus": translation_status,
            "bodyHTML": doc.get_body_html(),
            "quickLinksHTML": doc.get_quick_links_html(),
            "tocHTML": doc.get_toc_html(),
            "raw": doc.html,
            "parents": [
                {"url": d.get_absolute_url(), "title": d.title} for d in doc.parents
            ],
            "translations": [
                {
                    "language": t.language,
                    "hrefLang": t.get_hreflang(available_locales),
                    "localizedLanguage": _(settings.LOCALES[t.locale].english),
                    "locale": t.locale,
                    "url": t.get_absolute_url(),
                    "title": t.title,
                }
                for t in other_translations
            ],
            "lastModified": (
                doc.current_revision and doc.current_revision.created.isoformat()
            ),
        },
        "redirectURL": None,
    }


@never_cache
@require_GET
def whoami(request):
    """
    Return a JSON object representing the current user, either
    authenticated or anonymous.
    """
    user = request.user
    if user.is_authenticated:
        data = {
            "username": user.username,
            "timezone": user.timezone,
            "is_authenticated": True,
            "is_staff": user.is_staff,
            "is_superuser": user.is_superuser,
            "is_beta_tester": user.is_beta_tester,
            "avatar_url": get_avatar_url(user),
            "is_subscriber": UserSubscription.objects.filter(
                user=user, canceled__isnull=True
            ).exists(),
            "email": user.email,
        }
    else:
        data = {
            "username": None,
            "timezone": settings.TIME_ZONE,
            "is_authenticated": False,
            "is_staff": False,
            "is_superuser": False,
            "is_beta_tester": False,
            "avatar_url": None,
            "is_subscriber": False,
            "email": None,
        }

    # Add waffle data to the dict we're going to be returning.
    # This is what the waffle.wafflejs() template tag does, but we're
    # doing it via an API instead of hardcoding the settings into
    # the HTML page. See also from waffle.views._generate_waffle_js.
    #
    # Note that if we upgrade django-waffle, version 15 introduces a
    # pluggable flag model, and the approved way to get all flag
    # objects will then become:
    #    get_waffle_flag_model().get_all()
    #
    data["waffle"] = {
        "flags": {f.name: f.is_active(request) for f in Flag.get_all()},
        "switches": {s.name: s.is_active() for s in Switch.get_all()},
        "samples": {s.name: s.is_active() for s in Sample.get_all()},
    }
    return JsonResponse(data)


class APIDocumentSerializer(serializers.Serializer):
    title = serializers.CharField(read_only=True, max_length=255)
    slug = serializers.CharField(read_only=True, max_length=255)
    locale = serializers.CharField(read_only=True, max_length=7)
    excerpt = serializers.ReadOnlyField(source="get_excerpt")


class APILanguageFilterBackend(LanguageFilterBackend):
    """Override of kuma.search.filters:LanguageFilterBackend that is almost
    exactly the same except the locale comes from custom code rather than
    via kuma.core.i18n.get_language_from_request because that can't be used
    in the API.

    Basically, it's the same exact functionality but ...
    """

    def filter_queryset(self, request, queryset, view):
        locale = request.GET.get("locale") or settings.LANGUAGE_CODE
        if locale not in settings.ACCEPTED_LOCALES:
            raise serializers.ValidationError({"error": "Not a valid locale code"})
        request.LANGUAGE_CODE = locale
        return super(APILanguageFilterBackend, self).filter_queryset(
            request, queryset, view
        )


class APISearchQueryBackend(SearchQueryBackend):
    """Override of kuma.search.filters.SearchQueryBackend that makes a
    stink if the 'q' query parameter is falsy."""

    def filter_queryset(self, request, queryset, view):
        search_term = (view.query_params.get("q") or "").strip()
        if not search_term:
            raise serializers.ValidationError({"error": "Search term 'q' must be set"})
        return super(APISearchQueryBackend, self).filter_queryset(
            request, queryset, view
        )


class APISearchView(SearchView):
    serializer_class = APIDocumentSerializer
    renderer_classes = [JSONRenderer]
    filter_backends = (
        APISearchQueryBackend,
        KeywordQueryBackend,
        TagGroupFilterBackend,
        APILanguageFilterBackend,
        HighlightFilterBackend,
    )


search = never_cache(APISearchView.as_view())


@ratelimit(key="user_or_ip", rate="10/d", block=True)
@api_view(["POST"])
def bc_signal(request):
    if not settings.ENABLE_BCD_SIGNAL:
        return Response("not enabled", status=status.HTTP_400_BAD_REQUEST)

    serializer = BCSignalSerializer(data=request.data)
    if serializer.is_valid():
        serializer.save()
        return Response(serializer.validated_data, status=status.HTTP_201_CREATED)
    return Response(serializer.errors, status=status.HTTP_400_BAD_REQUEST)


@never_cache
@require_safe
def get_user(request, username):
    """
    Returns a JSON response with a small subset of public information if a
    user with the given username exists, otherwise returns a status code of
    404. The case of the username is not important, since the collation of
    the username column of the user table in MySQL is case-insensitive.
    """
    fields = (
        "username",
        "title",
        "fullname",
        "organization",
        "location",
        "timezone",
        "locale",
    )
    try:
        user = User.objects.only(*fields).get(username=username)
    except User.DoesNotExist:
        raise Http404(f'No user exists with the username "{username}".')
    data = {field: getattr(user, field) for field in fields}
    data["avatar_url"] = get_avatar_url(user)
    return JsonResponse(data)


<<<<<<< HEAD
@api_view(["POST"])
def create_subscription(request):
    if not flag_is_active(request, "subscription"):
        return Response(
            "subscription flag not active for this user",
            status=status.HTTP_403_FORBIDDEN,
        )

    user = request.user
    create_stripe_customer_and_subscription_for_user(
        user, user.email, request.data.get("stripe_token", "")
    )
    return Response(None, status=status.HTTP_201_CREATED)
=======
@waffle_flag("subscription")
@never_cache
@require_POST
def send_subscriptions_feedback(request):
    """
    Sends feedback to Google Analytics. This is done on the
    backend to ensure that all feedback is collected, even
    from users with DNT or where GA is disabled.
    """
    data = json.loads(request.body)
    feedback = (data.get("feedback") or "").strip()

    if not feedback:
        return HttpResponseBadRequest("no feedback")

    track_event(
        CATEGORY_MONTHLY_PAYMENTS, ACTION_SUBSCRIPTION_FEEDBACK, data["feedback"]
    )
    return HttpResponse(status=204)
>>>>>>> 3daea76a
<|MERGE_RESOLUTION|>--- conflicted
+++ resolved
@@ -1,9 +1,5 @@
-<<<<<<< HEAD
-import stripe
-=======
 import json
 
->>>>>>> 3daea76a
 from django.conf import settings
 from django.http import (
     Http404,
@@ -17,16 +13,12 @@
 from django.views.decorators.cache import never_cache
 from django.views.decorators.http import require_GET, require_POST, require_safe
 from ratelimit.decorators import ratelimit
-from raven.contrib.django.models import client as raven_client
 from rest_framework import serializers, status
 from rest_framework.decorators import api_view
 from rest_framework.renderers import JSONRenderer
 from rest_framework.response import Response
-<<<<<<< HEAD
 from waffle import flag_is_active
-=======
 from waffle.decorators import waffle_flag
->>>>>>> 3daea76a
 from waffle.models import Flag, Sample, Switch
 
 from kuma.api.v1.serializers import BCSignalSerializer
@@ -373,7 +365,27 @@
     return JsonResponse(data)
 
 
-<<<<<<< HEAD
+@waffle_flag("subscription")
+@never_cache
+@require_POST
+def send_subscriptions_feedback(request):
+    """
+    Sends feedback to Google Analytics. This is done on the
+    backend to ensure that all feedback is collected, even
+    from users with DNT or where GA is disabled.
+    """
+    data = json.loads(request.body)
+    feedback = (data.get("feedback") or "").strip()
+
+    if not feedback:
+        return HttpResponseBadRequest("no feedback")
+
+    track_event(
+        CATEGORY_MONTHLY_PAYMENTS, ACTION_SUBSCRIPTION_FEEDBACK, data["feedback"]
+    )
+    return HttpResponse(status=204)
+
+
 @api_view(["POST"])
 def create_subscription(request):
     if not flag_is_active(request, "subscription"):
@@ -386,25 +398,4 @@
     create_stripe_customer_and_subscription_for_user(
         user, user.email, request.data.get("stripe_token", "")
     )
-    return Response(None, status=status.HTTP_201_CREATED)
-=======
-@waffle_flag("subscription")
-@never_cache
-@require_POST
-def send_subscriptions_feedback(request):
-    """
-    Sends feedback to Google Analytics. This is done on the
-    backend to ensure that all feedback is collected, even
-    from users with DNT or where GA is disabled.
-    """
-    data = json.loads(request.body)
-    feedback = (data.get("feedback") or "").strip()
-
-    if not feedback:
-        return HttpResponseBadRequest("no feedback")
-
-    track_event(
-        CATEGORY_MONTHLY_PAYMENTS, ACTION_SUBSCRIPTION_FEEDBACK, data["feedback"]
-    )
-    return HttpResponse(status=204)
->>>>>>> 3daea76a
+    return Response(None, status=status.HTTP_201_CREATED)