--- conflicted
+++ resolved
@@ -279,22 +279,6 @@
         )
 
 
-<<<<<<< HEAD
-=======
-class APISearchQueryBackend(SearchQueryBackend):
-    """Override of kuma.search.filters.SearchQueryBackend that makes a
-    stink if the 'q' query parameter is falsy."""
-
-    def filter_queryset(self, request, queryset, view):
-        search_term = (view.query_params.get("q") or "").strip()
-        if not search_term:
-            raise serializers.ValidationError({"error": "Search term 'q' must be set"})
-        return super(APISearchQueryBackend, self).filter_queryset(
-            request, queryset, view
-        )
-
-
->>>>>>> 655ffcc8
 class APISearchView(SearchView):
     serializer_class = APIDocumentSerializer
     renderer_classes = [JSONRenderer]
