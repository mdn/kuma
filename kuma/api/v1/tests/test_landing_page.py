import json

import pytest

from kuma.core.urlresolvers import reverse
from kuma.plus.models import LandingPageSurvey


@pytest.mark.django_db
def test_ping_landing_page_survey_happy_path(client):
<<<<<<< HEAD
    url = reverse("api-v1:plus.landing_page.survey")
=======
    url = reverse("api-v1:landing_page_survey")
>>>>>>> e8550a1c
    response = client.get(url, HTTP_CLOUDFRONT_VIEWER_COUNTRY_NAME="Antartica")
    assert response.status_code == 200
    (result,) = LandingPageSurvey.objects.all()
    assert not result.response
    assert result.geo_information == "Antartica"

    # Now fill it with a response
    response = client.post(
        url,
        {
            "uuid": str(result.uuid),
            "response": json.dumps({"price": "perfect"}),
        },
        content_type="application/json",
    )
    assert response.status_code == 200, response.json()
    (result,) = LandingPageSurvey.objects.all()
    assert result.response == {"price": "perfect"}


@pytest.mark.django_db
def test_ping_landing_page_survey_bad_request(client):
<<<<<<< HEAD
    url = reverse("api-v1:plus.landing_page.survey")
=======
    url = reverse("api-v1:landing_page_survey")
>>>>>>> e8550a1c

    # Not a valid UUID
    response = client.get(url, {"uuid": "xxx"})
    assert response.status_code == 422

    # Not a recognized UUID
    response = client.get(url, {"uuid": "88f7a689-454a-4647-99bf-d62fa66da24a"})
    assert response.status_code == 404

    # No UUID in post
    response = client.post(url)
    assert response.status_code == 422

    response = client.get(url, {"variant": "1"})
    assert response.status_code == 200
    # Invalid JSON
    response = client.post(url, {"uuid": response.json()["uuid"], "response": "{{{{"})
    assert response.status_code == 422


@pytest.mark.django_db
def test_ping_landing_page_survey_reuse_uuid(client):
<<<<<<< HEAD
    url = reverse("api-v1:plus.landing_page.survey")
=======
    url = reverse("api-v1:landing_page_survey")
>>>>>>> e8550a1c
    response1 = client.get(url, HTTP_CLOUDFRONT_VIEWER_COUNTRY_NAME="Sweden")
    assert response1.status_code == 200
    assert LandingPageSurvey.objects.all().count() == 1
    response2 = client.get(
        url,
        {"uuid": response1.json()["uuid"]},
        HTTP_CLOUDFRONT_VIEWER_COUNTRY_NAME="USA",
    )
    assert response2.json()["uuid"] == response1.json()["uuid"]
    assert LandingPageSurvey.objects.all().count() == 1<|MERGE_RESOLUTION|>--- conflicted
+++ resolved
@@ -8,11 +8,7 @@
 
 @pytest.mark.django_db
 def test_ping_landing_page_survey_happy_path(client):
-<<<<<<< HEAD
     url = reverse("api-v1:plus.landing_page.survey")
-=======
-    url = reverse("api-v1:landing_page_survey")
->>>>>>> e8550a1c
     response = client.get(url, HTTP_CLOUDFRONT_VIEWER_COUNTRY_NAME="Antartica")
     assert response.status_code == 200
     (result,) = LandingPageSurvey.objects.all()
@@ -35,11 +31,7 @@
 
 @pytest.mark.django_db
 def test_ping_landing_page_survey_bad_request(client):
-<<<<<<< HEAD
     url = reverse("api-v1:plus.landing_page.survey")
-=======
-    url = reverse("api-v1:landing_page_survey")
->>>>>>> e8550a1c
 
     # Not a valid UUID
     response = client.get(url, {"uuid": "xxx"})
@@ -62,11 +54,7 @@
 
 @pytest.mark.django_db
 def test_ping_landing_page_survey_reuse_uuid(client):
-<<<<<<< HEAD
     url = reverse("api-v1:plus.landing_page.survey")
-=======
-    url = reverse("api-v1:landing_page_survey")
->>>>>>> e8550a1c
     response1 = client.get(url, HTTP_CLOUDFRONT_VIEWER_COUNTRY_NAME="Sweden")
     assert response1.status_code == 200
     assert LandingPageSurvey.objects.all().count() == 1
