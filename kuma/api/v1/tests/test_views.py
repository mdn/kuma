import pytest
from django.conf import settings
from waffle.models import Flag, Sample, Switch

from kuma.api.v1.views import document_api_data, get_content_based_redirect, get_s3_key
from kuma.core.tests import assert_no_cache_header
from kuma.core.urlresolvers import reverse
from kuma.search.tests import ElasticTestCase
from kuma.users.models import UserSubscription
from kuma.wiki.models import BCSignal
from kuma.wiki.templatetags.jinja_helpers import absolutify


def test_get_s3_key(root_doc):
    locale, slug = root_doc.locale, root_doc.slug
    expected_key = "api/v1/doc/{}/{}.json".format(locale, slug)
    assert get_s3_key(root_doc) == get_s3_key(locale=locale, slug=slug) == expected_key
    assert (
        get_s3_key(root_doc, prefix_with_forward_slash=True)
        == get_s3_key(locale=locale, slug=slug, prefix_with_forward_slash=True)
        == "/" + expected_key
    )


@pytest.mark.parametrize(
    "case",
    ("normal", "redirect", "redirect-to-self", "redirect-to-home", "redirect-to-wiki"),
)
def test_get_content_based_redirect(
    root_doc, redirect_doc, redirect_to_self, redirect_to_home, redirect_to_macros, case
):
    if case == "normal":
        doc = root_doc
        expected = None
    elif case == "redirect":
        doc = redirect_doc
        expected = (
            get_s3_key(
                root_doc, prefix_with_forward_slash=True, suffix_file_extension=False
            ),
            True,
        )
    elif case == "redirect-to-self":
        doc = redirect_to_self
        expected = None
    elif case == "redirect-to-home":
        doc = redirect_to_home
        expected = ("/en-US/", False)
    else:
        doc = redirect_to_macros
        expected = (absolutify("/en-US/dashboards/macros", for_wiki_site=True), False)
    assert get_content_based_redirect(doc) == expected


@pytest.mark.parametrize("http_method", ["put", "post", "delete", "options", "head"])
def test_doc_api_disallowed_methods(client, http_method):
    """HTTP methods other than GET are not allowed."""
    url = reverse("api.v1.doc", args=["en-US", "Web/CSS"])
    response = getattr(client, http_method)(url)
    assert response.status_code == 405
    assert_no_cache_header(response)


def test_doc_api_404(client, root_doc):
    """We get a 404 if we ask for a document that does not exist."""
    url = reverse("api.v1.doc", args=["en-US", "NoSuchPage"])
    response = client.get(url)
    assert response.status_code == 404
    assert_no_cache_header(response)


def test_doc_api(client, trans_doc):
    """On success we get document details in a JSON response."""
    url = reverse("api.v1.doc", args=[trans_doc.locale, trans_doc.slug])
    response = client.get(url)
    assert response.status_code == 200
    assert_no_cache_header(response)

    data = response.json()
    assert data["documentData"]
    assert data["redirectURL"] is None
    doc_data = data["documentData"]
    assert doc_data["locale"] == trans_doc.locale
    assert doc_data["slug"] == trans_doc.slug
    assert doc_data["id"] == trans_doc.id
    assert doc_data["title"] == trans_doc.title
    assert doc_data["language"] == trans_doc.language
    assert doc_data["hrefLang"] == "fr"
    assert doc_data["absoluteURL"] == trans_doc.get_absolute_url()
    assert doc_data["wikiURL"] == absolutify(
        trans_doc.get_absolute_url(), for_wiki_site=True
    )
    assert doc_data["editURL"] == absolutify(
        reverse("wiki.edit", args=(trans_doc.slug,), locale=trans_doc.locale),
        for_wiki_site=True,
    )
    assert doc_data["translateURL"] is None
    assert doc_data["bodyHTML"] == trans_doc.get_body_html()
    assert doc_data["quickLinksHTML"] == trans_doc.get_quick_links_html()
    assert doc_data["tocHTML"] == trans_doc.get_toc_html()
    assert doc_data["translations"] == [
        {
            "locale": "en-US",
            "language": "English (US)",
            "hrefLang": "en",
            "localizedLanguage": "Anglais am\u00e9ricain",
            "title": "Root Document",
            "url": "/en-US/docs/Root",
        }
    ]
    assert doc_data["lastModified"] == "2017-04-14T12:20:00"


def test_doc_api_for_redirect_to_doc(client, root_doc, redirect_doc):
    """
    Test the document API when we're requesting data for a document that
    redirects to another document.
    """
    url = reverse("api.v1.doc", args=[redirect_doc.locale, redirect_doc.slug])
    response = client.get(url, follow=True)
    assert response.status_code == 200
    assert_no_cache_header(response)

    data = response.json()
    assert data["documentData"]
    assert data["redirectURL"] is None
    doc_data = data["documentData"]
    assert doc_data["locale"] == root_doc.locale
    assert doc_data["slug"] == root_doc.slug
    assert doc_data["id"] == root_doc.id
    assert doc_data["title"] == root_doc.title
    assert doc_data["language"] == root_doc.language
    assert doc_data["hrefLang"] == "en"
    assert doc_data["absoluteURL"] == root_doc.get_absolute_url()
    assert doc_data["wikiURL"] == absolutify(
        root_doc.get_absolute_url(), for_wiki_site=True
    )
    assert doc_data["translateURL"] == absolutify(
        reverse("wiki.select_locale", args=(root_doc.slug,), locale=root_doc.locale,),
        for_wiki_site=True,
    )
    assert doc_data["bodyHTML"] == root_doc.get_body_html()
    assert doc_data["quickLinksHTML"] == root_doc.get_quick_links_html()
    assert doc_data["tocHTML"] == root_doc.get_toc_html()
    assert doc_data["translations"] == []
    assert doc_data["lastModified"] == "2017-04-14T12:15:00"


@pytest.mark.parametrize("case", ("redirect-to-home", "redirect-to-other"))
def test_doc_api_for_redirect_to_non_doc(
    client, redirect_to_home, redirect_to_macros, case
):
    """
    Test the document API when we're requesting data for a document that
    redirects to a non-document page (either the home page or another).
    """
    if case == "redirect-to-home":
        doc = redirect_to_home
        expected_redirect_url = "/en-US/"
    else:
        doc = redirect_to_macros
        expected_redirect_url = absolutify(
            "/en-US/dashboards/macros", for_wiki_site=True
        )
    url = reverse("api.v1.doc", args=[doc.locale, doc.slug])
    response = client.get(url)
    assert response.status_code == 200
    assert_no_cache_header(response)

    data = response.json()
    assert data["documentData"] is None
    assert data["redirectURL"] == expected_redirect_url

    # Also ensure that we get exactly the same data by calling
    # the document_api_data() function directly
    assert data == document_api_data(redirect_url=expected_redirect_url)


@pytest.mark.parametrize("http_method", ["put", "post", "delete", "options", "head"])
def test_whoami_disallowed_methods(client, http_method):
    """HTTP methods other than GET are not allowed."""
    url = reverse("api.v1.whoami")
    response = getattr(client, http_method)(url)
    assert response.status_code == 405
    assert_no_cache_header(response)


@pytest.mark.django_db
@pytest.mark.parametrize("timezone", ("US/Eastern", "US/Pacific"))
def test_whoami_anonymous(client, settings, timezone):
    """Test response for anonymous users."""
    # Create some fake waffle objects
    Flag.objects.create(name="section_edit", authenticated=True)
    Flag.objects.create(name="flag_all", everyone=True)
    Flag.objects.create(name="flag_none", percent=0)
    Switch.objects.create(name="switch_on", active=True)
    Switch.objects.create(name="switch_off", active=False)
    Sample.objects.create(name="sample_never", percent=0)
    Sample.objects.create(name="sample_always", percent=100)

    settings.TIME_ZONE = timezone
    url = reverse("api.v1.whoami")
    response = client.get(url)
    assert response.status_code == 200
    assert response["content-type"] == "application/json"
    assert response.json() == {
        "username": None,
        "timezone": timezone,
        "is_authenticated": False,
        "is_staff": False,
        "is_superuser": False,
        "is_beta_tester": False,
        "avatar_url": None,
        "waffle": {
            "flags": {
                "section_edit": False,
                "flag_all": True,
                "flag_none": False,
                "subscription": False,
                "subscription_banner": False,
            },
            "switches": {"switch_on": True, "switch_off": False},
            "samples": {"sample_always": True, "sample_never": False},
        },
        "is_subscriber": False,
    }
    assert_no_cache_header(response)


@pytest.mark.django_db
@pytest.mark.parametrize(
    "timezone,is_staff,is_superuser,is_beta_tester",
    [("US/Eastern", False, False, False), ("US/Pacific", True, True, True)],
    ids=("muggle", "wizard"),
)
def test_whoami(
    user_client,
    wiki_user,
    wiki_user_github_account,
    beta_testers_group,
    timezone,
    is_staff,
    is_superuser,
    is_beta_tester,
):
    """Test responses for logged-in users."""
    # Create some fake waffle objects
    Flag.objects.create(name="section_edit", authenticated=True)
    Flag.objects.create(name="flag_all", everyone=True)
    Flag.objects.create(name="flag_none", percent=0, superusers=False)
    Switch.objects.create(name="switch_on", active=True)
    Switch.objects.create(name="switch_off", active=False)
    Sample.objects.create(name="sample_never", percent=0)
    Sample.objects.create(name="sample_always", percent=100)

    wiki_user.timezone = timezone
    wiki_user.is_staff = is_staff
    wiki_user.is_superuser = is_superuser
    wiki_user.is_staff = is_staff
    if is_beta_tester:
        wiki_user.groups.add(beta_testers_group)
    wiki_user.save()
    url = reverse("api.v1.whoami")
    response = user_client.get(url)
    assert response.status_code == 200
    assert response["content-type"] == "application/json"
    assert response.json() == {
        "username": wiki_user.username,
        "timezone": timezone,
        "is_authenticated": True,
        "is_staff": is_staff,
        "is_superuser": is_superuser,
        "is_beta_tester": is_beta_tester,
        "avatar_url": wiki_user_github_account.get_avatar_url(),
        "waffle": {
            "flags": {
                "section_edit": True,
                "flag_all": True,
                "flag_none": False,
                "subscription": is_staff,
                "subscription_banner": is_staff,
            },
            "switches": {"switch_on": True, "switch_off": False},
            "samples": {"sample_always": True, "sample_never": False},
        },
        "is_subscriber": False,
    }
    assert_no_cache_header(response)


@pytest.mark.django_db
def test_whoami_is_subscriber(
    user_client, wiki_user,
):
    """Test responses for logged-in users and whether they have an active
    subscription."""
    url = reverse("api.v1.whoami")
    response = user_client.get(url)
    assert response.status_code == 200
    assert response.json()["is_subscriber"] is False

    UserSubscription.set_active(wiki_user, "abc123")
    response = user_client.get(url)
    assert response.status_code == 200
    assert response.json()["is_subscriber"] is True

    UserSubscription.set_canceled(wiki_user, "abc123")
    response = user_client.get(url)
    assert response.status_code == 200
    assert response.json()["is_subscriber"] is False


@pytest.mark.django_db
def test_search_validation_problems(user_client):
    url = reverse("api.v1.search", args=["en-US"])

<<<<<<< HEAD
    # locale invalid
    response = user_client.get(url, {'q': 'x', 'locale': 'xxx'})
=======
    # 'q' not present
    response = user_client.get(url)
    assert response.status_code == 400
    assert response.json()["error"] == "Search term 'q' must be set"

    # 'q' present but falsy
    response = user_client.get(url, {"q": ""})
    assert response.status_code == 400
    assert response.json()["error"] == "Search term 'q' must be set"

    # 'q' present but locale invalid
    response = user_client.get(url, {"q": "x", "locale": "xxx"})
>>>>>>> 655ffcc8
    assert response.status_code == 400
    assert response.json()["error"] == "Not a valid locale code"

<<<<<<< HEAD
    # 'q' contains new line
    response = user_client.get(url, {'q': r'test\nsomething'})
=======
    # 'q' present but contains new line
    response = user_client.get(url, {"q": r"test\nsomething"})
>>>>>>> 655ffcc8
    assert response.status_code == 400
    assert response.json()["q"] == ["Search term must not contain new line"]

<<<<<<< HEAD
    # 'q' exceeds max allowed characters
    response = user_client.get(url, {'q': 'x' * (settings.ES_Q_MAXLENGTH + 1)})
=======
    # 'q' present but exceeds max allowed characters
    response = user_client.get(url, {"q": "x" * (settings.ES_Q_MAXLENGTH + 1)})
>>>>>>> 655ffcc8
    assert response.status_code == 400
    assert response.json()["q"] == [
        f"Ensure this field has no more than {settings.ES_Q_MAXLENGTH} characters."
    ]


class SearchViewTests(ElasticTestCase):
    fixtures = ElasticTestCase.fixtures + ["wiki/documents.json", "search/filters.json"]

    def test_search_basic(self):
        url = reverse("api.v1.search", args=["en-US"])
        response = self.client.get(url, {"q": "article"})
        assert response.status_code == 200
        assert response["content-type"] == "application/json"
        data = response.json()
        assert data["documents"]
        assert data["count"] == 4
        assert data["locale"] == "en-US"

        # Now search in a non-en-US locale
        response = self.client.get(url, {"q": "title", "locale": "fr"})
        assert response.status_code == 200
        assert response["content-type"] == "application/json"
        data = response.json()
        assert data["documents"]
        assert data["count"] == 5
        assert data["locale"] == "fr"


@pytest.mark.parametrize("http_method", ("put", "post", "delete", "options"))
def test_get_user_disallowed_methods(client, wiki_user, http_method):
    """
    HTTP methods other than GET and HEAD are not allowed on the api.v1.get_user
    endpoint.
    """
    url = reverse("api.v1.get_user", args=(wiki_user.username,))
    response = getattr(client, http_method)(url)
    assert response.status_code == 405
    assert_no_cache_header(response)


@pytest.mark.parametrize("case", ("upper", "lower"))
@pytest.mark.parametrize("http_method", ("get", "head"))
def test_get_existing_user(
    client, wiki_user, wiki_user_github_account, http_method, case
):
    """
    Test GET and HEAD on the api.v1.get_user endpoint for an existing user, and
    also that the username is case insensitive.
    """
    username = getattr(str, case)(wiki_user.username)
    url = reverse("api.v1.get_user", args=(username,))
    response = getattr(client, http_method)(url)
    assert response.status_code == 200
    assert response["content-type"] == "application/json"
    assert_no_cache_header(response)
    if http_method == "get":
        data = response.json()
        assert data["username"] == wiki_user.username
        assert data["avatar_url"] == wiki_user_github_account.get_avatar_url()
        for field in (
            "title",
            "fullname",
            "organization",
            "location",
            "timezone",
            "locale",
        ):
            assert data[field] == getattr(wiki_user, field)


@pytest.mark.parametrize("http_method", ("get", "head"))
def test_get_nonexisting_user(db, client, http_method):
    """
    Test GET and HEAD on the api.v1.get_user endpoint for a non-existing user.
    """
    url = reverse("api.v1.get_user", args=("nonexistent",))
    response = getattr(client, http_method)(url)
    assert response.status_code == 404
    assert_no_cache_header(response)


@pytest.mark.django_db
def test_bc_signal_happy_path(client, root_doc):
    url = reverse("api.v1.bc_signal")
    response = client.post(
        url,
        {
            "slug": root_doc.slug,
            "locale": root_doc.locale,
            "explanation": "My explanation",
            "feature": "Feet",
            "browsers": "One,Two",
            "supporting_material": "Extra things",
        },
    )
    assert response.status_code == 201

    bc_signal = BCSignal.objects.all().first()
    assert bc_signal.document == root_doc
    assert bc_signal.browsers == "One,Two"
    assert bc_signal.explanation == "My explanation"
    assert bc_signal.feature == "Feet"
    assert bc_signal.supporting_material == "Extra things"


@pytest.mark.django_db
def test_bc_signal_disabled(client, settings):
    settings.ENABLE_BCD_SIGNAL = False
    url = reverse("api.v1.bc_signal")
    response = client.post(url)
    assert response.status_code == 400


@pytest.mark.parametrize(
    "explanation", ("", "tooshort", "x" * 1001), ids=("empty", "too-short", "too-long")
)
@pytest.mark.django_db
def test_bc_signal_explanation_validation(client, root_doc, explanation):
    url = reverse("api.v1.bc_signal")
    data = {
        "slug": root_doc.slug,
        "locale": root_doc.locale,
        "explanation": explanation,
        "feature": "Feet",
        "browsers": "One,Two",
        "supporting_material": "Extra things",
    }
    response = client.post(url, data)
    assert response.status_code == 400
    assert response.json()["explanation"]


@pytest.mark.django_db
def test_bc_signal_document_validation(client):
    url = reverse("api.v1.bc_signal")
    response = client.post(
        url,
        {
            "slug": "xxx",
            "locale": "yyy",
            "explanation": "My explanation",
            "feature": "Feet",
            "browsers": "One,Two",
            "supporting_material": "Extra things",
        },
    )
    assert response.status_code == 400
    assert response.json() == ["Document not found"]


@pytest.mark.django_db
def test_bc_signal_http_method(client):
    url = reverse("api.v1.bc_signal")
    response = client.get(url)
    assert response.status_code == 405

    response = client.head(url)
    assert response.status_code == 405

    response = client.put(url)
    assert response.status_code == 405<|MERGE_RESOLUTION|>--- conflicted
+++ resolved
@@ -314,43 +314,18 @@
 def test_search_validation_problems(user_client):
     url = reverse("api.v1.search", args=["en-US"])
 
-<<<<<<< HEAD
     # locale invalid
-    response = user_client.get(url, {'q': 'x', 'locale': 'xxx'})
-=======
-    # 'q' not present
-    response = user_client.get(url)
-    assert response.status_code == 400
-    assert response.json()["error"] == "Search term 'q' must be set"
-
-    # 'q' present but falsy
-    response = user_client.get(url, {"q": ""})
-    assert response.status_code == 400
-    assert response.json()["error"] == "Search term 'q' must be set"
-
-    # 'q' present but locale invalid
     response = user_client.get(url, {"q": "x", "locale": "xxx"})
->>>>>>> 655ffcc8
     assert response.status_code == 400
     assert response.json()["error"] == "Not a valid locale code"
 
-<<<<<<< HEAD
     # 'q' contains new line
-    response = user_client.get(url, {'q': r'test\nsomething'})
-=======
-    # 'q' present but contains new line
     response = user_client.get(url, {"q": r"test\nsomething"})
->>>>>>> 655ffcc8
     assert response.status_code == 400
     assert response.json()["q"] == ["Search term must not contain new line"]
 
-<<<<<<< HEAD
     # 'q' exceeds max allowed characters
-    response = user_client.get(url, {'q': 'x' * (settings.ES_Q_MAXLENGTH + 1)})
-=======
-    # 'q' present but exceeds max allowed characters
     response = user_client.get(url, {"q": "x" * (settings.ES_Q_MAXLENGTH + 1)})
->>>>>>> 655ffcc8
     assert response.status_code == 400
     assert response.json()["q"] == [
         f"Ensure this field has no more than {settings.ES_Q_MAXLENGTH} characters."
