import time
from types import SimpleNamespace
from unittest import mock

import pytest
from django.conf import settings
from django.core import mail
from django.test import Client
from stripe.error import APIError
from waffle.models import Flag, Sample, Switch
from waffle.testutils import override_flag

from kuma.core.ga_tracking import (
    ACTION_SUBSCRIPTION_CANCELED,
    ACTION_SUBSCRIPTION_CREATED,
    ACTION_SUBSCRIPTION_FEEDBACK,
    CATEGORY_MONTHLY_PAYMENTS,
)
from kuma.core.tests import assert_no_cache_header
from kuma.core.urlresolvers import reverse
from kuma.search.tests import ElasticTestCase
<<<<<<< HEAD
from kuma.users.models import User, UserSubscription
=======
from kuma.users.models import UserSubscription
>>>>>>> a93e9690
from kuma.users.tests import create_user
from kuma.wiki.models import BCSignal


@pytest.mark.parametrize("http_method", ["put", "post", "delete", "options", "head"])
def test_whoami_disallowed_methods(client, http_method):
    """HTTP methods other than GET are not allowed."""
    url = reverse("api.v1.whoami")
    response = getattr(client, http_method)(url)
    assert response.status_code == 405
    assert_no_cache_header(response)


@pytest.mark.django_db
def test_whoami_anonymous(client, settings):
    """Test response for anonymous users."""
    # Create some fake waffle objects
    Flag.objects.create(name="section_edit", authenticated=True)
    Flag.objects.create(name="flag_all", everyone=True)
    Flag.objects.create(name="flag_none", percent=0)
    Switch.objects.create(name="switch_on", active=True)
    Switch.objects.create(name="switch_off", active=False)
    Sample.objects.create(name="sample_never", percent=0)
    Sample.objects.create(name="sample_always", percent=100)

    url = reverse("api.v1.whoami")
    response = client.get(url)
    assert response.status_code == 200
    assert response["content-type"] == "application/json"
    assert response.json() == {
        "waffle": {
            "flags": {"flag_all": True},
            "switches": {"switch_on": True},
            "samples": {"sample_always": True},
        },
    }
    assert_no_cache_header(response)


@pytest.mark.django_db
@pytest.mark.parametrize(
    "is_staff,is_superuser,is_beta_tester",
    [(False, False, False), (True, True, True)],
    ids=("muggle", "wizard"),
)
def test_whoami(
    user_client,
    wiki_user,
    wiki_user_github_account,
    beta_testers_group,
    is_staff,
    is_superuser,
    is_beta_tester,
):
    """Test responses for logged-in users."""
    # First delete all flags created from data migrations
    Flag.objects.all().delete()

    # Create some fake waffle objects
    Flag.objects.create(name="section_edit", authenticated=True)
    Flag.objects.create(name="flag_all", everyone=True)
    Flag.objects.create(name="flag_none", percent=0, superusers=False)
    Switch.objects.create(name="switch_on", active=True)
    Switch.objects.create(name="switch_off", active=False)
    Sample.objects.create(name="sample_never", percent=0)
    Sample.objects.create(name="sample_always", percent=100)

    wiki_user.is_staff = is_staff
    wiki_user.is_superuser = is_superuser
    wiki_user.is_staff = is_staff
    if is_beta_tester:
        wiki_user.groups.add(beta_testers_group)
    wiki_user.save()
    url = reverse("api.v1.whoami")
    response = user_client.get(url)
    assert response.status_code == 200
    assert response["content-type"] == "application/json"
    expect = {
        "username": wiki_user.username,
        "is_authenticated": True,
        "avatar_url": wiki_user_github_account.get_avatar_url(),
        "subscriber_number": None,
        "waffle": {
            "flags": {"section_edit": True, "flag_all": True},
            "switches": {"switch_on": True},
            "samples": {"sample_always": True},
        },
        "email": "wiki_user@example.com",
        # TODO Remove this once we're off the Wiki.
        "wiki_contributions": 0,
    }
    if is_staff:
        expect["is_staff"] = True
    if is_superuser:
        expect["is_superuser"] = True
    if is_beta_tester:
        expect["is_beta_tester"] = True

    assert response.json() == expect
    assert_no_cache_header(response)


@pytest.mark.django_db
def test_whoami_subscriber(
    user_client, wiki_user,
):
    """Test responses for logged-in users and whether they have an active
    subscription."""
    url = reverse("api.v1.whoami")
    response = user_client.get(url)
    assert response.status_code == 200
    assert "is_subscriber" not in response.json()

    UserSubscription.set_active(wiki_user, "abc123")
    response = user_client.get(url)
    assert response.status_code == 200
    assert response.json()["is_subscriber"] is True
    assert response.json()["subscriber_number"] == 1

    UserSubscription.set_canceled(wiki_user, "abc123")
    response = user_client.get(url)
    assert response.status_code == 200
    assert "is_subscriber" not in response.json()
    assert response.json()["subscriber_number"] == 1


@pytest.mark.django_db
def test_search_validation_problems(user_client):
    url = reverse("api.v1.search", args=["en-US"])

    # locale invalid
    response = user_client.get(url, {"q": "x", "locale": "xxx"})
    assert response.status_code == 400
    assert response.json()["error"] == "Not a valid locale code"

    # 'q' contains new line
    response = user_client.get(url, {"q": r"test\nsomething"})
    assert response.status_code == 400
    assert response.json()["q"] == ["Search term must not contain new line"]

    # 'q' exceeds max allowed characters
    response = user_client.get(url, {"q": "x" * (settings.ES_Q_MAXLENGTH + 1)})
    assert response.status_code == 400
    assert response.json()["q"] == [
        f"Ensure this field has no more than {settings.ES_Q_MAXLENGTH} characters."
    ]


class SearchViewTests(ElasticTestCase):
    fixtures = ElasticTestCase.fixtures + ["wiki/documents.json", "search/filters.json"]

    def test_search_basic(self):
        url = reverse("api.v1.search", args=["en-US"])
        response = self.client.get(url, {"q": "article"})
        assert response.status_code == 200
        assert response["content-type"] == "application/json"
        data = response.json()
        assert data["documents"]
        assert data["count"] == 4
        assert data["locale"] == "en-US"

        # Now search in a non-en-US locale
        response = self.client.get(url, {"q": "title", "locale": "fr"})
        assert response.status_code == 200
        assert response["content-type"] == "application/json"
        data = response.json()
        assert data["documents"]
        assert data["count"] == 5
        assert data["locale"] == "fr"


@pytest.mark.django_db
def test_bc_signal_happy_path(client, root_doc):
    url = reverse("api.v1.bc_signal")
    response = client.post(
        url,
        {
            "slug": root_doc.slug,
            "locale": root_doc.locale,
            "explanation": "My explanation",
            "feature": "Feet",
            "browsers": "One,Two",
            "supporting_material": "Extra things",
        },
    )
    assert response.status_code == 201

    bc_signal = BCSignal.objects.all().first()
    assert bc_signal.document == root_doc
    assert bc_signal.browsers == "One,Two"
    assert bc_signal.explanation == "My explanation"
    assert bc_signal.feature == "Feet"
    assert bc_signal.supporting_material == "Extra things"


@pytest.mark.django_db
def test_bc_signal_disabled(client, settings):
    settings.ENABLE_BCD_SIGNAL = False
    url = reverse("api.v1.bc_signal")
    response = client.post(url)
    assert response.status_code == 400


@pytest.mark.parametrize(
    "explanation", ("", "tooshort", "x" * 1001), ids=("empty", "too-short", "too-long")
)
@pytest.mark.django_db
def test_bc_signal_explanation_validation(client, root_doc, explanation):
    url = reverse("api.v1.bc_signal")
    data = {
        "slug": root_doc.slug,
        "locale": root_doc.locale,
        "explanation": explanation,
        "feature": "Feet",
        "browsers": "One,Two",
        "supporting_material": "Extra things",
    }
    response = client.post(url, data)
    assert response.status_code == 400
    assert response.json()["explanation"]


@pytest.mark.django_db
def test_bc_signal_document_validation(client):
    url = reverse("api.v1.bc_signal")
    response = client.post(
        url,
        {
            "slug": "xxx",
            "locale": "yyy",
            "explanation": "My explanation",
            "feature": "Feet",
            "browsers": "One,Two",
            "supporting_material": "Extra things",
        },
    )
    assert response.status_code == 400
    assert response.json() == ["Document not found"]


@pytest.mark.django_db
def test_bc_signal_http_method(client):
    url = reverse("api.v1.bc_signal")
    response = client.get(url)
    assert response.status_code == 405

    response = client.head(url)
    assert response.status_code == 405

    response = client.put(url)
    assert response.status_code == 405


@mock.patch("kuma.api.v1.views.track_event")
@pytest.mark.django_db
@override_flag("subscription", True)
def test_send_subscriptions_feedback(track_event_mock_signals, client, settings):
    settings.GOOGLE_ANALYTICS_ACCOUNT = "UA-XXXX-1"
    settings.GOOGLE_ANALYTICS_TRACKING_RAISE_ERRORS = True

    response = client.post(
        reverse("api.v1.send_subscriptions_feedback"),
        content_type="application/json",
        data={"feedback": "my feedback"},
    )
    assert response.status_code == 204

    track_event_mock_signals.assert_called_with(
        CATEGORY_MONTHLY_PAYMENTS, ACTION_SUBSCRIPTION_FEEDBACK, "my feedback",
    )


@pytest.mark.django_db
@override_flag("subscription", True)
def test_send_subscriptions_feedback_failure(client, settings):
    response = client.post(
        reverse("api.v1.send_subscriptions_feedback"),
        content_type="application/json",
        data={},
    )

    assert response.status_code == 400
    assert response.content.decode(response.charset) == "no feedback"


@pytest.mark.django_db
@override_flag("subscription", True)
@mock.patch("kuma.users.newsletter.tasks.create_or_update_contact.delay")
@mock.patch("kuma.users.stripe_utils.stripe")
def test_create_subscription_success(
    mocked_stripe,
    mock_create_or_update_newsletter_contact_delay,
    wiki_user,
    user_client,
):

    mock_customer = mock.MagicMock()
    mock_customer.id = "cus_1234"
    mock_customer.subscriptions.list().auto_paging_iter().__iter__.return_value = []
    mocked_stripe.Customer.create.return_value = mock_customer

    mock_subscription = mock.MagicMock()
    subscription_id = "sub_1234"
    mock_subscription.id = subscription_id
    mocked_stripe.Subscription.create.return_value = mock_subscription

    response = user_client.post(
        reverse("api.v1.subscriptions"),
        content_type="application/json",
        data={"stripe_token": "tok_visa"},
    )
    assert response.status_code == 201
    assert UserSubscription.objects.filter(stripe_subscription_id=subscription_id)
    mock_create_or_update_newsletter_contact_delay.assert_called_once_with(wiki_user.pk)


@pytest.mark.django_db
@override_flag("subscription", True)
def test_subscriptions_without_login(client):
    response = client.post(reverse("api.v1.subscriptions"))
    assert response.status_code == 403
    response = client.get(reverse("api.v1.subscriptions"))
    assert response.status_code == 403


@pytest.mark.django_db
@override_flag("subscription", False)
def test_subscription_with_disabled_waffle(user_client):
    response = user_client.post(reverse("api.v1.subscriptions"))
    assert response.status_code == 403
    response = user_client.get(reverse("api.v1.subscriptions"))
    assert response.status_code == 403


@pytest.mark.django_db
@override_flag("subscription", True)
def test_list_subscriptions_no_stripe_customer_id(user_client):
    response = user_client.get(reverse("api.v1.subscriptions"))
    assert response.status_code == 200
    assert response.json()["subscriptions"] == []


@mock.patch("kuma.users.stripe_utils.stripe")
@pytest.mark.django_db
@override_flag("subscription", True)
def test_list_subscriptions_customer_no_subscription(mocked_stripe, stripe_user_client):
    mock_customer = mock.MagicMock()
    mock_customer.id = "cus_1234"
    mock_customer.subscriptions.list().auto_paging_iter().__iter__.return_value = []
    mocked_stripe.Customer.retrieve.return_value = mock_customer
    response = stripe_user_client.get(reverse("api.v1.subscriptions"))
    assert response.status_code == 200
    assert response.json()["subscriptions"] == []


@pytest.mark.django_db
@override_flag("subscription", True)
def test_list_subscriptions_not_customer(user_client):
    response = user_client.get(reverse("api.v1.subscriptions"))
    assert response.status_code == 200
    assert response.json()["subscriptions"] == []


@mock.patch("kuma.users.stripe_utils.stripe")
@pytest.mark.django_db
@override_flag("subscription", True)
def test_list_subscriptions_with_active_subscription(
    mocked_stripe, stripe_user_client, settings
):
    mock_subscription_items = mock.MagicMock()
    mock_subscription_item = mock.MagicMock()
    mock_subscription_item.plan = mock.MagicMock()
    mock_subscription_item.plan.id = settings.STRIPE_PLAN_ID
    mock_subscription_item.plan.amount = 500
    mock_subscription_items.auto_paging_iter().__iter__.return_value = [
        mock_subscription_item
    ]
    mock_subscription = mock.MagicMock()
    mock_subscription.id = "sub_1234"
    mock_subscription.plan.amount = 500
    mock_subscription.__getitem__.return_value = mock_subscription_items

    mock_customer = mock.MagicMock()
    mock_customer.id = "cus_1234"
    mock_customer.subscriptions.list().auto_paging_iter().__iter__.return_value = [
        mock_subscription
    ]
    mock_customer.default_source.object = "card"
    mock_customer.default_source.brand = "Amex"
    mock_customer.default_source.exp_month = 12
    mock_customer.default_source.exp_year = 23
    mock_customer.default_source.last4 = 6789
    mock_customer.default_source.get.return_value = "29466"
    now_timestamp = int(time.time())
    mock_customer.default_source.next_payment_at = now_timestamp
    mocked_stripe.Customer.retrieve.return_value = mock_customer
    response = stripe_user_client.get(reverse("api.v1.subscriptions"))
    assert response.status_code == 200
    assert response.json()["subscriptions"][0]["amount"] == 500
    assert response.json()["subscriptions"][0]["id"] == "sub_1234"


@mock.patch("kuma.users.newsletter.tasks.create_or_update_contact.delay")
@mock.patch("kuma.users.stripe_utils.stripe")
@pytest.mark.django_db
@override_flag("subscription", True)
def test_cancel_subscriptions_with_active_subscription(
    mocked_stripe,
    mock_create_or_update_newsletter_contact_delay,
    stripe_user_client,
    wiki_user,
):
    subscription_id = "sub_1234"
    mock_subscription = mock.MagicMock()
    mock_subscription.id = subscription_id
    mocked_stripe.Customer.retrieve().subscriptions.data.__iter__.return_value = [
        mock_subscription
    ]
    mocked_stripe.Subscription.retrieve.return_value = mock_subscription
    response = stripe_user_client.delete(reverse("api.v1.subscriptions"))
    assert response.status_code == 204
    assert UserSubscription.objects.get(stripe_subscription_id=subscription_id).canceled

    mock_create_or_update_newsletter_contact_delay.assert_called_once_with(wiki_user.pk)


@mock.patch("kuma.users.stripe_utils.stripe")
@pytest.mark.django_db
@override_flag("subscription", True)
def test_cancel_subscriptions_with_no_active_subscription(
    mocked_stripe, stripe_user_client
):
    mocked_stripe.Customer.retrieve().subscriptions.data.__iter__.return_value = []
    response = stripe_user_client.delete(reverse("api.v1.subscriptions"))
    assert response.status_code == 410


@mock.patch("kuma.api.v1.views._download_from_url")
@mock.patch("kuma.api.v1.views.retrieve_and_synchronize_subscription_info")
@mock.patch("stripe.Event.construct_from")
@pytest.mark.django_db
def test_stripe_payment_succeeded_sends_invoice_mail(
    construct_stripe_event, retrieve_subscription, download_url
):
    construct_stripe_event.return_value = SimpleNamespace(
        type="invoice.payment_succeeded",
        data=SimpleNamespace(
            object=SimpleNamespace(
                number="test_invoice_001",
                total=700,
                customer="cus_mock_testuser",
                created=1583842724,
                invoice_pdf="https://developer.mozilla.org/mock-invoice-pdf-url",
            )
        ),
    )
    retrieve_subscription.return_value = {
        "next_payment_at": 1583842724,
        "brand": "MagicCard",
    }
    download_url.return_value = bytes("totally not a pdf", "utf-8")

    testuser = create_user(
        save=True,
        username="testuser",
        email="testuser@example.com",
        stripe_customer_id="cus_mock_testuser",
    )
    response = Client().post(
        reverse("api.v1.stripe_hooks"), content_type="application/json", data={},
    )
    assert response.status_code == 200
    assert len(mail.outbox) == 1
    payment_email = mail.outbox[0]
    assert payment_email.to == [testuser.email]
    assert "Receipt" in payment_email.subject
    assert "Invoice number: test_invoice_001" in payment_email.body
    assert "You supported MDN with a $7.00 monthly subscription" in payment_email.body
    assert "Manage monthly subscription" in payment_email.body


@mock.patch("stripe.Event.construct_from")
@pytest.mark.django_db
def test_stripe_subscription_canceled(mock1, client):
    mock1.return_value = SimpleNamespace(
        type="customer.subscription.deleted",
        data=SimpleNamespace(
            object=SimpleNamespace(customer="cus_mock_testuser", id="sub_123456789")
        ),
    )

    testuser = create_user(
        save=True,
        username="testuser",
        email="testuser@example.com",
        stripe_customer_id="cus_mock_testuser",
    )
    UserSubscription.set_active(testuser, "sub_123456789")
    response = client.post(
        reverse("api.v1.stripe_hooks"), content_type="application/json", data={},
    )
    assert response.status_code == 200
    (user_subscription,) = UserSubscription.objects.filter(user=testuser)
    assert user_subscription.canceled


@pytest.mark.django_db
def test_stripe_hook_invalid_json(client):
    response = client.post(
        reverse("api.v1.stripe_hooks"),
        content_type="application/json",
        data="{not valid!",
    )
    assert response.status_code == 400


@mock.patch("stripe.Event.construct_from")
@pytest.mark.django_db
def test_stripe_hook_unexpected_type(mock1, client):
    mock1.return_value = SimpleNamespace(
        type="not.expected", data=SimpleNamespace(foo="bar"),
    )
    response = client.post(
        reverse("api.v1.stripe_hooks"), content_type="application/json", data={},
    )
    assert response.status_code == 400


@mock.patch("stripe.Event.construct_from")
@pytest.mark.django_db
def test_stripe_hook_stripe_api_error(mock1, client):
    mock1.side_effect = APIError("badness")
    response = client.post(
        reverse("api.v1.stripe_hooks"), content_type="application/json", data={},
    )
    assert response.status_code == 400


@mock.patch("kuma.api.v1.views._send_payment_received_email")
@mock.patch("kuma.api.v1.views.track_event")
@mock.patch("stripe.Event.construct_from")
@pytest.mark.django_db
def test_stripe_payment_succeeded_sends_ga_tracking(
    mock1, track_event_mock_signals, mock2, client, settings
):
    settings.GOOGLE_ANALYTICS_ACCOUNT = "UA-XXXX-1"
    settings.GOOGLE_ANALYTICS_TRACKING_RAISE_ERRORS = True

    mock1.return_value = SimpleNamespace(
        type="invoice.payment_succeeded",
        data=SimpleNamespace(
            object=SimpleNamespace(
                customer="cus_mock_testuser",
                created=1583842724,
                invoice_pdf="https://developer.mozilla.org/mock-invoice-pdf-url",
            )
        ),
    )
    create_user(
        save=True,
        username="testuser",
        email="testuser@example.com",
        stripe_customer_id="cus_mock_testuser",
    )
    response = client.post(
        reverse("api.v1.stripe_hooks"), content_type="application/json", data={},
    )
    assert response.status_code == 200

    track_event_mock_signals.assert_called_with(
        CATEGORY_MONTHLY_PAYMENTS,
        ACTION_SUBSCRIPTION_CREATED,
        f"{settings.CONTRIBUTION_AMOUNT_USD:.2f}",
    )


@mock.patch("kuma.api.v1.views.track_event")
@mock.patch("stripe.Event.construct_from")
@pytest.mark.django_db
def test_stripe_subscription_canceled_sends_ga_tracking(
    mock1, track_event_mock_signals, client
):
    mock1.return_value = SimpleNamespace(
        type="customer.subscription.deleted",
        data=SimpleNamespace(
            object=SimpleNamespace(customer="cus_mock_testuser", id="sub_123456789")
        ),
    )

    create_user(
        save=True,
        username="testuser",
        email="testuser@example.com",
        stripe_customer_id="cus_mock_testuser",
    )
    response = client.post(
        reverse("api.v1.stripe_hooks"), content_type="application/json", data={},
    )
    assert response.status_code == 200

    track_event_mock_signals.assert_called_with(
        CATEGORY_MONTHLY_PAYMENTS, ACTION_SUBSCRIPTION_CANCELED, "webhook"
    )


<<<<<<< HEAD
=======
@pytest.mark.django_db
def test_user_details_logged_in(client):
    response = client.get(reverse("api.v1.user_details"))
    assert response.status_code == 403
    assert_no_cache_header(response)


@pytest.mark.django_db
def test_user_details_happy_path(user_client, wiki_user):
    # There are dedicated tests to toggling your 'is_newsletter_subscribed'
    # but don't want to trigger that in this test. So set it to False.
    wiki_user.is_newsletter_subscribed = False
    wiki_user.save()

    response = user_client.get(reverse("api.v1.user_details"))
    assert response.status_code == 200
    assert_no_cache_header(response)
    assert response.json()["username"] == wiki_user.username
    assert response.json()["fullname"] == wiki_user.fullname
    assert (
        response.json()["is_newsletter_subscribed"]
        == wiki_user.is_newsletter_subscribed
    )
    assert response.json()["locale"] == wiki_user.locale

    response = user_client.put(
        reverse("api.v1.user_details"),
        content_type="application/json",
        data={
            "fullname": "Art Vandelay",
            "username": "art",
            "is_newsletter_subscribed": False,
            "locale": "sv-SE",
        },
    )
    assert response.status_code == 200
    assert response.json()["username"] == "art"
    assert response.json()["fullname"] == "Art Vandelay"
    assert response.json()["is_newsletter_subscribed"] is False
    assert response.json()["locale"] == "sv-SE"

    wiki_user.refresh_from_db()
    assert wiki_user.username == "art"
    assert wiki_user.fullname == "Art Vandelay"
    assert wiki_user.is_newsletter_subscribed is False
    assert wiki_user.locale == "sv-SE"


@pytest.mark.django_db
def test_user_details_invalid_username(user_client, wiki_user, django_user_model):
    def put():
        return user_client.put(
            reverse("api.v1.user_details"), content_type="application/json", data=data,
        )

    # Empty username
    data = {
        "fullname": wiki_user.fullname,
        "username": "   ",
        "is_newsletter_subscribed": False,
        "locale": "sv-SE",
    }
    response = put()
    assert response.status_code == 400
    assert response.json()["username"]

    # Username present but when stripped an empty string
    data["username"] = "  \t  "
    response = put()
    assert response.status_code == 400
    assert response.json()["username"]

    django_user_model.objects.create(
        username="washerefirst", email="washerefirst@example.com",
    )
    # Username taken by someone else
    data["username"] = "washerefirst"
    response = put()
    assert response.status_code == 400
    assert response.json()["username"]


@pytest.mark.django_db
def test_user_details_invalid_locale(user_client, wiki_user):
    data = {
        "fullname": wiki_user.fullname,
        "username": wiki_user.username,
        "is_newsletter_subscribed": False,
        # Note! It's not a valid locale
        "locale": "xxx",
    }
    response = user_client.put(
        reverse("api.v1.user_details"), content_type="application/json", data=data,
    )
    assert response.status_code == 400
    assert response.json()["locale"]


@mock.patch("kuma.users.newsletter.tasks.create_or_update_contact.delay")
@pytest.mark.django_db
def test_user_details_toggle_is_newsletter_subscribed_on(
    mock_create_or_update_newsletter_contact_delay, user_client, wiki_user
):
    wiki_user.is_newsletter_subscribed = False
    wiki_user.save()
    data = {
        "fullname": wiki_user.fullname,
        "username": wiki_user.username,
        "is_newsletter_subscribed": True,  # Note!
        "locale": wiki_user.locale,
    }
    response = user_client.put(
        reverse("api.v1.user_details"), content_type="application/json", data=data,
    )
    assert response.status_code == 200
    wiki_user.refresh_from_db()
    assert wiki_user.is_newsletter_subscribed
    mock_create_or_update_newsletter_contact_delay.assert_called_once_with(wiki_user.pk)


@mock.patch("kuma.users.newsletter.tasks.delete_contact.delay")
@pytest.mark.django_db
def test_user_details_toggle_is_newsletter_subscribed_off(
    mock_create_or_update_newsletter_contact_delay, user_client, wiki_user
):
    wiki_user.is_newsletter_subscribed = True
    wiki_user.save()
    data = {
        "fullname": wiki_user.fullname,
        "username": wiki_user.username,
        "is_newsletter_subscribed": False,  # Note!
        "locale": wiki_user.locale,
    }
    response = user_client.put(
        reverse("api.v1.user_details"), content_type="application/json", data=data,
    )
    assert response.status_code == 200
    wiki_user.refresh_from_db()
    assert not wiki_user.is_newsletter_subscribed
    mock_create_or_update_newsletter_contact_delay.assert_called_once_with(
        wiki_user.email
    )


>>>>>>> a93e9690
@mock.patch("kuma.users.newsletter.utils.check_is_in_sendinblue_list")
@pytest.mark.django_db
def test_sendinblue_unsubscribe(mock_check_sendinblue, client):
    mock_check_sendinblue.return_value = False

    email = "testuser@example.com"

<<<<<<< HEAD
    create_user(
=======
    user = create_user(
>>>>>>> a93e9690
        save=True, username="testuser", email=email, is_newsletter_subscribed=True,
    )

    response = client.post(
        reverse("api.v1.sendinblue_hooks"),
        content_type="application/json",
        data={"event": "unsubscribe", "email": email},
    )
    assert response.status_code == 200

<<<<<<< HEAD
    assert not User.objects.get(email=email).is_newsletter_subscribed
=======
    user.refresh_from_db()
    assert not user.is_newsletter_subscribed
>>>>>>> a93e9690
<|MERGE_RESOLUTION|>--- conflicted
+++ resolved
@@ -19,11 +19,7 @@
 from kuma.core.tests import assert_no_cache_header
 from kuma.core.urlresolvers import reverse
 from kuma.search.tests import ElasticTestCase
-<<<<<<< HEAD
-from kuma.users.models import User, UserSubscription
-=======
 from kuma.users.models import UserSubscription
->>>>>>> a93e9690
 from kuma.users.tests import create_user
 from kuma.wiki.models import BCSignal
 
@@ -629,8 +625,6 @@
     )
 
 
-<<<<<<< HEAD
-=======
 @pytest.mark.django_db
 def test_user_details_logged_in(client):
     response = client.get(reverse("api.v1.user_details"))
@@ -775,7 +769,6 @@
     )
 
 
->>>>>>> a93e9690
 @mock.patch("kuma.users.newsletter.utils.check_is_in_sendinblue_list")
 @pytest.mark.django_db
 def test_sendinblue_unsubscribe(mock_check_sendinblue, client):
@@ -783,11 +776,7 @@
 
     email = "testuser@example.com"
 
-<<<<<<< HEAD
-    create_user(
-=======
     user = create_user(
->>>>>>> a93e9690
         save=True, username="testuser", email=email, is_newsletter_subscribed=True,
     )
 
@@ -798,9 +787,5 @@
     )
     assert response.status_code == 200
 
-<<<<<<< HEAD
-    assert not User.objects.get(email=email).is_newsletter_subscribed
-=======
     user.refresh_from_db()
-    assert not user.is_newsletter_subscribed
->>>>>>> a93e9690
+    assert not user.is_newsletter_subscribed