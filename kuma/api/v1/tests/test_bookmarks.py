--- conflicted
+++ resolved
@@ -9,17 +9,9 @@
 
 @pytest.mark.django_db
 def test_bookmarked_anonymous(client):
-<<<<<<< HEAD
-    response = client.get(
-        reverse("api.v1.plus.bookmarks"),
-    )
-    assert response.status_code == 403
-    assert "not signed in" in response.content.decode("utf-8")
-=======
     response = client.get(reverse("api-v1:collections"))
     assert response.status_code == 401
     assert "Unauthorized" in response.content.decode("utf-8")
->>>>>>> 3c55ac9e
 
 
 @pytest.mark.django_db
@@ -108,17 +100,9 @@
 
 @pytest.mark.django_db
 def test_bookmarks_anonymous(client):
-<<<<<<< HEAD
-    response = client.get(
-        reverse("api.v1.plus.bookmarks"),
-    )
-    assert response.status_code == 403
-    assert "not signed in" in response.content.decode("utf-8")
-=======
     response = client.get(reverse("api-v1:collections"))
     assert response.status_code == 401
     assert "Unauthorized" in response.content.decode("utf-8")
->>>>>>> 3c55ac9e
 
 
 @pytest.mark.django_db
