--- conflicted
+++ resolved
@@ -14,11 +14,8 @@
     timezone: ?string,
     avatarUrl: ?string,
     isSubscriber: boolean,
-<<<<<<< HEAD
-    isSubscriber: ?number,
-=======
+    subscriberNumber: ?number,
     email: ?string,
->>>>>>> 7a33bac8
     waffle: {
         flags: { [flag_name: string]: boolean },
         switches: { [switch_name: string]: boolean },
@@ -35,11 +32,8 @@
     timezone: null,
     avatarUrl: null,
     isSubscriber: false,
-<<<<<<< HEAD
     subscriberNumber: null,
-=======
     email: null,
->>>>>>> 7a33bac8
     waffle: {
         flags: {},
         switches: {},
@@ -75,11 +69,8 @@
                     timezone: data.timezone,
                     avatarUrl: data.avatar_url,
                     isSubscriber: data.is_subscriber,
-<<<<<<< HEAD
                     subscriberNumber: data.subscriber_number,
-=======
                     email: data.email,
->>>>>>> 7a33bac8
                     // NOTE: if we ever decide that waffle data should
                     // be re-fetched on client-side navigation, we'll
                     // have to create a separate context for it.
