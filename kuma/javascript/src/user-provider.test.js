//@flow
/* eslint-disable camelcase */
import React from 'react';
import { act, create } from 'react-test-renderer';

import GAProvider from './ga-provider.jsx';
import UserProvider from './user-provider.jsx';

describe('UserProvider', () => {
    test('context works', () => {
        const P = UserProvider.context.Provider;
        const C = UserProvider.context.Consumer;
        const contextConsumer = jest.fn();
        const userData = {
            ...UserProvider.defaultUserData,
            username: 'testing',
        };

        create(
            <P value={userData}>
                <C>{contextConsumer}</C>
            </P>
        );

        // We expect that the consumer <C> will get the user data from
        // the provider <P> and pass it to the child function. This is
        // just verifying that we're using the React context API correctly.
        expect(contextConsumer.mock.calls.length).toBe(1);
        expect(contextConsumer.mock.calls[0][0]).toEqual(userData);
    });

    // This test passes but causes a warning message from
    // react-test-render about needing to make changes inside of an
    // act() call. Unfortunately, the change in question appears to be
    // the asyncronous resolution of the json promise, and I can't get
    // the warning to go away even with a really convoluted fetch()
    // mock. I think this is related to
    // https://github.com/facebook/react/issues/14769 and hopefully a
    // version of act() that can take async methods will fix the
    // issue.
    test('Provider fetches user data and waffle flags', (done) => {
        const P = UserProvider;
        const C = UserProvider.context.Consumer;
        const contextConsumer = jest.fn();

        const waffleFlags = {
            flags: { section_edit: true },
<<<<<<< HEAD
            switches: {},
            samples: {}
=======
            switches: { bar: false },
            samples: {},
>>>>>>> 3abda713
        };

        const userData = {
            ...UserProvider.defaultUserData,
            username: 'testing',
            isAuthenticated: true,
            isStaff: true,
            waffle: waffleFlags,
            email: 'testuser@mail.com',
        };

        // In this test we want to verify that UserProvider is
        // fetching user data from an API. So we need to mock fetch().
        global.fetch = jest.fn(() => {
            return Promise.resolve({
                json: () =>
                    Promise.resolve({
                        username: 'testing',
                        is_authenticated: true,
                        // is_beta_tester: false,
                        is_staff: true,
<<<<<<< HEAD
                        // is_super_user: false,
                        // is_subscriber: false,
                        timezone: null,
=======
                        is_super_user: false,
                        is_subscriber: false,
                        subscriber_number: null,
>>>>>>> 3abda713
                        avatar_url: null,
                        waffle: waffleFlags,
                        email: 'testuser@mail.com',
                    }),
            });
        });

        let gaMock = (window.ga = jest.fn());

        act(() => {
            create(
                <GAProvider>
                    <P>
                        <C>{contextConsumer}</C>
                    </P>
                </GAProvider>
            );
        });

        // To start, we expect the contextConsumer function to be called
        // with the default null value. And we expect our fetch() mock to
        // be called when the component is first mounted, too.
        // At this point we don't expect any GA calls
        expect(contextConsumer).toHaveBeenCalledTimes(1);
        expect(contextConsumer).toHaveBeenCalledWith(null);
        expect(global.fetch).toHaveBeenCalledTimes(1);
        expect(global.fetch).toHaveBeenCalledWith('/api/v1/whoami');
        expect(gaMock).toHaveBeenCalledTimes(0);

        // After the fetch succeeds, we expect contextConsumer to be
        // called again with the fetched userdata. And we expect some
        // data to have been sent to the ga() function
        process.nextTick(() => {
            expect(contextConsumer).toHaveBeenCalledTimes(2);
            expect(contextConsumer.mock.calls[1][0]).toEqual(userData);
            expect(gaMock).toHaveBeenCalledTimes(4);
            expect(gaMock.mock.calls[0]).toEqual(['set', 'dimension1', 'Yes']);
            expect(gaMock.mock.calls[1]).toEqual(['set', 'dimension18', 'Yes']);
            expect(gaMock.mock.calls[2]).toEqual(['set', 'dimension9', 'Yes']);
            expect(gaMock.mock.calls[3][0]).toEqual('send');
            expect(gaMock.mock.calls[3][1].hitType).toEqual('pageview');
            done();
        });
    });
});<|MERGE_RESOLUTION|>--- conflicted
+++ resolved
@@ -45,13 +45,8 @@
 
         const waffleFlags = {
             flags: { section_edit: true },
-<<<<<<< HEAD
             switches: {},
-            samples: {}
-=======
-            switches: { bar: false },
             samples: {},
->>>>>>> 3abda713
         };
 
         const userData = {
@@ -71,18 +66,7 @@
                     Promise.resolve({
                         username: 'testing',
                         is_authenticated: true,
-                        // is_beta_tester: false,
                         is_staff: true,
-<<<<<<< HEAD
-                        // is_super_user: false,
-                        // is_subscriber: false,
-                        timezone: null,
-=======
-                        is_super_user: false,
-                        is_subscriber: false,
-                        subscriber_number: null,
->>>>>>> 3abda713
-                        avatar_url: null,
                         waffle: waffleFlags,
                         email: 'testuser@mail.com',
                     }),
