// @flow
import * as React from 'react';
import { useContext } from 'react';

import { getLocale, gettext, Interpolated } from '../l10n.js';
import A11yNav from '../a11y/a11y-nav.jsx';
import Header from '../header/header.jsx';
import Footer from '../footer.jsx';
import Route from '../route.js';
import SubHeader from './subheader.jsx';
import SubscriptionForm from './subscription-form.jsx';
import ListItem from './list-item.jsx';

<<<<<<< HEAD
type PaymentsIndexRouteParams = {
=======
import UserProvider from '../user-provider.jsx';

type PaymentsRouteParams = {
>>>>>>> 83628401
    locale: string
};

export default function PaymentsLandingPage() {
    const userData = useContext(UserProvider.context);
    const locale = getLocale();
    const urls = {
        annualReport:
            'https://www.mozilla.org/en-US/foundation/annualreport/2018/',
        email:
            'mailto:mdn-support@mozilla.com?Subject=Manage%20monthly%20subscription',
        moco: 'https://www.mozilla.org/foundation/moco/',
        mozillaFoundation: 'https://www.mozilla.org/foundation/',
        managePayments: `/${locale}/payments/recurring/management`,
        stripe: 'https://stripe.com/',
        taxDeductible: 'https://donate.mozilla.org/faq#item_tax_a',
        terms: `/${locale}/payments/terms`
    };

    const showSubscriptionForm =
        userData && userData.waffle.flags.subscription_banner;

    return (
        <>
            <A11yNav />
            <Header />
            <div className="subscriptions subheader-container">
                <SubHeader
                    title="Become a monthly supporter"
                    description="Support MDN with a $5 monthly subscription and get back more of the knowledge and tools you rely on for when your work has to work."
                    columnWidth="7"
                />
                {showSubscriptionForm && <SubscriptionForm />}
            </div>
            <main
                id="contributions-page"
                className="contributions-page"
                role="main"
            >
                <section className="section">
                    <header>
                        <h2>{gettext('FAQs')}</h2>
                    </header>
                    <ol id="contribute-faqs" className="faqs clear">
                        <ListItem
                            title={gettext('Why is MDN asking me for money?')}
                            number="1"
                        >
                            <p>
                                {gettext(
                                    'MDN is seeking direct support from our users. We’d like to accelerate our growth and extend the maintenance of MDN’s content and platform, with assistance from those who use it.'
                                )}
                            </p>
                            <p>
                                {gettext(
                                    'Our user base has grown exponentially in the last few years and we have a large list of improvements we’d like to make. While MDN is currently wholly funded by Mozilla, and has been from the beginning, we’d like to create a closer, more collaborative relationship between our audience (that’s you!), our content (written for you and sometimes by you), and our supporters (also, you, again)-- to accelerate those improvements.'
                                )}
                            </p>
                        </ListItem>
                        <ListItem
                            title="How is my payment handled? Is it secure?"
                            number="2"
                        >
                            <p>
                                <Interpolated
                                    id={gettext(
                                        'All payment information goes through payment processor <stripeLink />, and a record of your payment will be stored by Mozilla. Mozilla does not receive or store your credit card number.'
                                    )}
                                    stripeLink={
                                        <a
                                            href={urls.stripe}
                                            target="_blank"
                                            rel="noopener noreferrer"
                                        >
                                            {gettext('Stripe')}
                                        </a>
                                    }
                                />
                            </p>
                        </ListItem>
                        <ListItem
                            title="What data is Mozilla collecting about me?"
                            number="3"
                        >
                            <p>
                                {gettext(
                                    'Mozilla will collect and store your name and email, which will be used to send transactional emails (e.g. receipts and notifications). Mozilla will not have access to or store your credit card number.'
                                )}
                            </p>
                        </ListItem>
                        <ListItem
                            title="What does the money go towards?"
                            number="4"
                        >
                            <p>
                                {gettext(
                                    'The money collected through MDN (minus processing fees, taxes, etc.) will be reinvested back into MDN. We will publish a monthly report on MDN Web Docs showing what work was completed.'
                                )}
                            </p>
                        </ListItem>
                        <ListItem
                            title="Can I help MDN by donating to the Mozilla Foundation?"
                            number="5"
                        >
                            <p>
                                <Interpolated
                                    id={gettext(
                                        'The <mozillaLink /> and MDN are separate organizations and programs. Donations to the Mozilla Foundation are <taxLink /> to the fullest extent permitted by law, and go to support Mozilla public and charitable programs in one general fund. MDN is part of <mocoLink /> and payments to MDN are not used in Mozilla’s charitable programs but are reinvested into MDN’s content, tools, and platform.'
                                    )}
                                    mozillaLink={
                                        <a
                                            href={urls.mozillaFoundation}
                                            target="_blank"
                                            rel="noopener noreferrer"
                                        >
                                            {gettext('Mozilla Foundation')}
                                        </a>
                                    }
                                    taxLink={
                                        <a href={urls.taxDeductible}>
                                            {gettext(
                                                'tax-deductible in the U.S.'
                                            )}
                                        </a>
                                    }
                                    mocoLink={
                                        <a href={urls.moco}>
                                            {gettext('Mozilla Corporation')}
                                        </a>
                                    }
                                />
                            </p>
                        </ListItem>
                        <ListItem
                            title="Is support of MDN tax-deductible?"
                            number="6"
                        >
                            <p>
                                {gettext(
                                    'No. Payments to Mozilla Corporation in support of MDN are not tax deductible in the United States or other countries.'
                                )}
                            </p>
                        </ListItem>
                        <ListItem
                            title="What will MDN user funding pay for?"
                            number="7"
                        >
                            <p>
                                {gettext(
                                    'Currently, Mozilla pays for site operations and overhead (including staff writers and web developers). MDN user payments will fund accelerating current projects or launching new ones, including:'
                                )}
                            </p>
                            <ul>
                                <li>
                                    {gettext(
                                        'Adding more content, and updating current content'
                                    )}
                                </li>
                                <li>
                                    {gettext(
                                        'Improving performance of the site'
                                    )}
                                </li>
                                <li>
                                    {gettext('Modernizing the MDN platform')}
                                </li>
                                <li>
                                    {gettext('Adding offline access to MDN')}
                                </li>
                                <li>
                                    {gettext(
                                        'Supporting integrations with popular developer tools'
                                    )}
                                </li>
                                <li>{gettext('More tutorials and guides')}</li>
                                <li>{gettext('Training and webinars')}</li>
                            </ul>
                        </ListItem>
                        <ListItem
                            title="Why can’t you just open a Crowdsourcing campaign?"
                            number="8"
                        >
                            <p>
                                {gettext(
                                    'Because we aren’t looking for a lump sum. Our goal is to create a broad base of financial support from the people who benefit from the work of MDN.'
                                )}
                            </p>
                        </ListItem>
                        <ListItem
                            title="How has MDN been funded to date?"
                            number="9"
                        >
                            <p>
                                {gettext(
                                    'MDN is funded out of the Mozilla Corporation general budget (and has been since it was founded in 2005). Mozilla Corporation intends to continue to financially support MDN into the future, even as we broaden and diversify the sources of MDN funding. We just want to do more things with you and for you!'
                                )}
                            </p>
                        </ListItem>
                        <ListItem
                            title="How does Mozilla make money?"
                            number="10"
                        >
                            <p>
                                {gettext(
                                    'The Mozilla Corporation, which funds MDN, makes money primarily from royalties from search providers on Firefox (such as Google, Amazon, DuckDuckGo, and others).'
                                )}
                            </p>
                            <p>
                                <Interpolated
                                    id={gettext(
                                        'Separately, the Mozilla Foundation is a not-for-profit, making its money primarily from donations and royalties from Mozilla Corporation. As a not-for-profit, the Mozilla Foundation reports these revenues publicly every trailing year, as in our most recent <annualReportLink />.'
                                    )}
                                    annualReportLink={
                                        <a href={urls.annualReport}>
                                            {gettext(
                                                '2018 Mozilla Annual Report'
                                            )}
                                        </a>
                                    }
                                />
                            </p>
                        </ListItem>
                    </ol>
                </section>
                <section className="section">
                    <header>
                        <h2>{gettext('Monthly payments')}</h2>
                    </header>
                    <ol id="contribute-monthly-faqs" className="faqs clear">
                        <ListItem
                            title="How do I manage my monthly subscription?"
                            number="11"
                        >
                            <p>
                                <Interpolated
                                    id={gettext(
                                        'If you would like to manage your monthly subscription, such as changing your card account details, you will need to cancel your subscription and sign up again using the new card details. To cancel, go to the <subscriptionsLink />, or if you have any questions please contact <emailLink />.'
                                    )}
                                    subscriptionsLink={
                                        <a href={urls.managePayments}>
                                            {gettext(
                                                'manage monthly subscription page'
                                            )}
                                        </a>
                                    }
                                    emailLink={
                                        <a
                                            target="_blank"
                                            rel="noopener noreferrer"
                                            href={urls.email}
                                        >
                                            {gettext('mdn-support@mozilla.com')}
                                        </a>
                                    }
                                />
                            </p>
                        </ListItem>
                        <ListItem
                            title="How do I apply for a refund or cancel my subscription?"
                            number="12"
                        >
                            <p>
                                <Interpolated
                                    id={gettext(
                                        'You can cancel your monthly subscription at any time. Please go to the <subscriptionsLink /> to cancel your subscription. If you choose to cancel, we will not charge your payment card for subsequent months. For any other questions or inquiries please <emailLink />.'
                                    )}
                                    subscriptionsLink={
                                        <a href={urls.managePayments}>
                                            {gettext(
                                                'manage monthly subscription page'
                                            )}
                                        </a>
                                    }
                                    emailLink={
                                        <a
                                            target="_blank"
                                            rel="noopener noreferrer"
                                            href={urls.email}
                                        >
                                            {gettext('contact support')}
                                        </a>
                                    }
                                />
                            </p>
                        </ListItem>

                        <ListItem
                            title="What are the payment terms?"
                            number="13"
                        >
                            <p>
                                <Interpolated
                                    id={gettext(
                                        'Please read our <paymentLink /> for more information.'
                                    )}
                                    paymentLink={
                                        <a href={urls.terms}>
                                            {gettext('payment terms')}
                                        </a>
                                    }
                                />
                            </p>
                        </ListItem>
                        <ListItem
                            title="Does deleting my MDN account cancel my monthly subscription?"
                            number="14"
                        >
                            <p>
                                {gettext(
                                    'When you request to delete your account we will also cancel your monthly subscription and not charge you for subsequent months.'
                                )}
                            </p>
                        </ListItem>
                    </ol>
                </section>
            </main>
            <Footer />
        </>
    );
}

// In order to use new URL() with relative URLs, we need an absolute base
// URL. If we're running in the browser we can use our current page URL.
// But if we're doing SSR, we just have to make something up.
const BASEURL =
    typeof window !== 'undefined' && window.location
        ? window.location.origin
        : 'http://ssr.hack';

export class PaymentsIndexRoute extends Route<PaymentsIndexRouteParams, null> {
    locale: string;

    constructor(locale: string) {
        super();
        this.locale = locale;
    }

    getComponent() {
        return PaymentsLandingPage;
    }

    match(url: string): ?PaymentsIndexRouteParams {
        const currentPath = new URL(url, BASEURL).pathname;
        const paymentsPath = `/${this.locale}/payments`;

        if (currentPath.startsWith(paymentsPath)) {
            return {
                locale: this.locale
            };
        }
        return null;
    }

    fetch() {
        throw new Error('Payments should never need to post-fetch more data');
    }
}<|MERGE_RESOLUTION|>--- conflicted
+++ resolved
@@ -10,14 +10,9 @@
 import SubHeader from './subheader.jsx';
 import SubscriptionForm from './subscription-form.jsx';
 import ListItem from './list-item.jsx';
-
-<<<<<<< HEAD
+import UserProvider from '../user-provider.jsx';
+
 type PaymentsIndexRouteParams = {
-=======
-import UserProvider from '../user-provider.jsx';
-
-type PaymentsRouteParams = {
->>>>>>> 83628401
     locale: string
 };
 
