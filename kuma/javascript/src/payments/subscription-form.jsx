--- conflicted
+++ resolved
@@ -4,8 +4,6 @@
 
 import { getLocale, gettext, Interpolated } from '../l10n.js';
 import UserProvider from '../user-provider.jsx';
-<<<<<<< HEAD
-=======
 import { getCookie } from '../utils';
 
 const SUBSCRIPTION_URL = '/api/v1/subscriptions';
@@ -43,118 +41,16 @@
 
     return [loadingPromise, () => setLoadingPromise(null)];
 }
->>>>>>> 20670f94
 
 export default function SubscriptionForm() {
     const userData = useContext(UserProvider.context);
     const locale = getLocale();
-<<<<<<< HEAD
-
-    const subscriptionFormRef = useRef(null);
-    const [isSubmitting, setIsSubmitting] = useState(false);
-=======
-    const userData = useContext(UserProvider.context);
-
->>>>>>> 20670f94
+
     const [paymentAuthorized, setPaymentAuthorized] = useState(false);
     const [formStep, setFormStep] = useState<
         'initial' | 'stripe_error' | 'stripe' | 'submitting' | 'server_error'
     >('initial');
 
-<<<<<<< HEAD
-    const toggleButton = event => {
-        setPaymentAuthorized(event.target.checked);
-    };
-
-    const STRIPE_CONTINUE_SESSIONSTORAGE_KEY = 'strip-form-continue';
-
-    /**
-     * If you arrived on this page, being anonymous, you'd have to first sign in.
-     * Suppose that you do that, we will make sure to send you back to this page
-     * with the '#continuestripe' hash.
-     * Basically, if this is your location hash, it will, for you, check the
-     * checkbox and press the "Continue" button.
-     */
-    useEffect(() => {
-        if (userData.isAuthenticated) {
-            let autoTriggerStripe = false;
-            try {
-                autoTriggerStripe = JSON.parse(
-                    sessionStorage.getItem(
-                        STRIPE_CONTINUE_SESSIONSTORAGE_KEY
-                    ) || 'false'
-                );
-            } catch (e) {
-                // If sessionStorage is not supported, they'll have to manually click
-                // the Continue button again.
-            }
-            if (autoTriggerStripe) {
-                const subscriptionForm = subscriptionFormRef.current;
-                if (subscriptionForm) {
-                    setPaymentAuthorized(true);
-                    initStripeForm();
-                }
-            }
-        }
-    }, [userData.isAuthenticated]);
-
-    /**
-     * Opens Stripe modal allowing a user to complete their subscription.
-     * @param {Object} event - The form submit event
-     */
-    const submit = event => {
-        event.preventDefault();
-
-        if (!userData.isAuthenticated) {
-            try {
-                sessionStorage.setItem(
-                    STRIPE_CONTINUE_SESSIONSTORAGE_KEY,
-                    JSON.stringify(true)
-                );
-            } catch (e) {
-                // No sessionStorage, no remembering to trigger opening the Stripe
-                // form automatically next time.
-            }
-            const next = encodeURIComponent(window.location.pathname);
-            // XXX Waiting for window.mdn.triggerAuthModal
-            // https://github.com/mdn/kuma/pull/6749
-            if (window.mdn && window.mdn.triggerAuthModal) {
-                window.mdn.triggerAuthModal();
-            } else {
-                window.location.href = `/${locale}/users/account/signup-landing?next=${next}`;
-            }
-            return;
-        }
-
-        initStripeForm();
-    };
-
-    function initStripeForm() {
-        const subscriptionForm = subscriptionFormRef.current;
-        const formData = new FormData(subscriptionForm);
-        setIsSubmitting(true);
-
-        const stripeHandler = window.StripeCheckout.configure({
-            key: window.mdn.stripePublicKey,
-            locale: 'auto',
-            name: 'MDN Web Docs',
-            zipCode: true,
-            currency: 'usd',
-            amount: 500,
-            email: '',
-            token: function(response) {
-                formData.set('stripe_token', response.id);
-                subscriptionForm.submit();
-            },
-            closed: function() {
-                if (!formData.get('stripe_token')) {
-                    setIsSubmitting(false);
-                }
-            }
-        });
-
-        stripeHandler.open();
-=======
     const token = useRef(null);
 
     const [stripeLoadingPromise, reloadStripe] = useScriptLoading(
@@ -202,7 +98,6 @@
             });
             stripeHandler.open();
         });
->>>>>>> 20670f94
     }
 
     function createSubscription() {
@@ -279,15 +174,10 @@
                     <input
                         type="checkbox"
                         required="required"
-<<<<<<< HEAD
-                        checked={paymentAuthorized}
-                        onChange={toggleButton}
-=======
                         value={paymentAuthorized}
                         onClick={() => {
                             setPaymentAuthorized(!paymentAuthorized);
                         }}
->>>>>>> 20670f94
                     />
                     <small>
                         <Interpolated
