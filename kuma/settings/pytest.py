--- conflicted
+++ resolved
@@ -9,14 +9,11 @@
 
 # Always make sure we never test against a real Elasticsearch server
 ES_URLS = ["1.2.3.4:9200"]
-<<<<<<< HEAD
-=======
 # This makes sure that if we ever fail to mock the connection,
 # it won't retry for many many seconds.
 ES_RETRY_SLEEPTIME = 0
 ES_RETRY_ATTEMPTS = 1
 ES_RETRY_JITTER = 0
->>>>>>> 82f15f60
 
 # Disable the Constance database cache
 CONSTANCE_DATABASE_CACHE_BACKEND = False
