--- conflicted
+++ resolved
@@ -96,15 +96,13 @@
 STRIPE_SECRET_KEY = "testing"
 STRIPE_PLAN_ID = "testing"
 
-<<<<<<< HEAD
 # For legacy reasons, the tests assume these are always true so don't
 # let local overrides take effect.
 INDEX_HTML_ATTRIBUTES = True
 INDEX_CSS_CLASSNAMES = True
-=======
+
 # Amount for the monthly subscription.
 # It's hardcoded here in case some test depends on the number and it futureproofs
 # our tests to not deviate when the actual number changes since that number
 # change shouldn't affect the tests.
-CONTRIBUTION_AMOUNT_USD = 4.99
->>>>>>> fba40fd7
+CONTRIBUTION_AMOUNT_USD = 4.99