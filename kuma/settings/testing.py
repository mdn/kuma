from .local import *  # noqa

DEBUG = False
ENABLE_RESTRICTIONS_BY_HOST = False
TEMPLATES[0]['OPTIONS']['debug'] = True  # Enable recording of templates
CELERY_TASK_ALWAYS_EAGER = True
CELERY_EAGER_PROPAGATES_EXCEPTIONS = True
ES_LIVE_INDEX = config('ES_LIVE_INDEX', default=False, cast=bool)

# Disable the Constance database cache
CONSTANCE_DATABASE_CACHE_BACKEND = False

# SHA1 because it is fast, and hard-coded in the test fixture JSON.
PASSWORD_HASHERS = (
    'django.contrib.auth.hashers.SHA1PasswordHasher',
)

INSTALLED_APPS += (
    'kuma.core.tests.taggit_extras',
)

LOGGING['loggers'].update({
    'django.db.backends': {
        'handlers': ['console'],
        'propagate': True,
        'level': 'WARNING',
    },
    'kuma.search.utils': {
        'handlers': [],
        'propagate': False,
        'level': 'CRITICAL',
    },
})


# Change the cache key prefix for tests, to avoid overwriting runtime.
for cache_settings in CACHES.values():
    current_prefix = cache_settings.get('KEY_PREFIX', '')
    cache_settings['KEY_PREFIX'] = 'test.' + current_prefix

# Use un-versioned file names, like main.css, instead of versioned
# filenames requiring hashing, like mdn.1cb62215bf0c.css
STATICFILES_STORAGE = 'pipeline.storage.PipelineStorage'

# Switch Pipeline to DEBUG=False / Production values

# The documents claim True means assets should be compressed, which seems like
# more work, but it is 4x slower when False, maybe because it detects the
# existence of the file and skips generating a new one.
PIPELINE['PIPELINE_ENABLED'] = True

# The documents suggest this does nothing when PIPELINE_ENABLED=True. But,
# testing shows that tests run faster when set to True.
PIPELINE['PIPELINE_COLLECTOR_ENABLED'] = True

# We need the real Sass compiler here instead of the pass-through used for
# local dev.
PIPELINE['COMPILERS'] = ('pipeline.compilers.sass.SASSCompiler',)

# Testing with django-pipeline 1.6.8, PipelineStorage
# Enabled=T, Collector=T -   482s
# Enabled=T, Collector=F -   535s
# Enabled=F, Collector=T - 18262s
# Enabled=F, Collector=F -  2043s

# Defer to django-pipeline's finders for testing
# This avoids reading the static folder for each test client request, for
# a 10x speedup on Docker on MacOS.
WHITENOISE_AUTOREFRESH = True
WHITENOISE_USE_FINDERS = True

# This makes sure we our tests never actually use the real settings for
# this.
MDN_CLOUDFRONT_DISTRIBUTIONS = {}

# Never rely on the .env
GOOGLE_ANALYTICS_ACCOUNT = None

# Silence warnings about defaults that change in django-storages 2.0
AWS_BUCKET_ACL = None
AWS_DEFAULT_ACL = None

# Use a dedicated minio bucket for tests
ATTACHMENTS_AWS_STORAGE_BUCKET_NAME = 'test'

# Never enabled in tests.
SENTRY_DSN = None

<<<<<<< HEAD
# To make absolutely sure we never accidentally trigger the GA tracking
# within tests to the actual (and default) www.google-analytics.com this is
# an extra safeguard.
GOOGLE_ANALYTICS_TRACKING_URL = 'https://thisllneverwork.example.com/collect'

# The tests will always assume this.
=======
# Because that's what all the tests presume.
>>>>>>> 5bc5e9ff
SITE_ID = 1<|MERGE_RESOLUTION|>--- conflicted
+++ resolved
@@ -86,14 +86,10 @@
 # Never enabled in tests.
 SENTRY_DSN = None
 
-<<<<<<< HEAD
 # To make absolutely sure we never accidentally trigger the GA tracking
 # within tests to the actual (and default) www.google-analytics.com this is
 # an extra safeguard.
 GOOGLE_ANALYTICS_TRACKING_URL = 'https://thisllneverwork.example.com/collect'
 
-# The tests will always assume this.
-=======
 # Because that's what all the tests presume.
->>>>>>> 5bc5e9ff
 SITE_ID = 1