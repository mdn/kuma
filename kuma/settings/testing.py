from .local import *  # noqa

DEBUG = False
ENABLE_RESTRICTIONS_BY_HOST = False
TEMPLATES[0]['OPTIONS']['debug'] = True  # Enable recording of templates
CELERY_TASK_ALWAYS_EAGER = True
CELERY_EAGER_PROPAGATES_EXCEPTIONS = True
ES_LIVE_INDEX = config('ES_LIVE_INDEX', default=False, cast=bool)

# Disable the Constance database cache
CONSTANCE_DATABASE_CACHE_BACKEND = False

# SHA1 because it is fast, and hard-coded in the test fixture JSON.
PASSWORD_HASHERS = (
    'django.contrib.auth.hashers.SHA1PasswordHasher',
)

INSTALLED_APPS += (
    'kuma.core.tests.taggit_extras',
)

LOGGING['loggers'].update({
    'django.db.backends': {
        'handlers': ['console'],
        'propagate': True,
        'level': 'WARNING',
    },
    'kuma.search.utils': {
        'handlers': [],
        'propagate': False,
        'level': 'CRITICAL',
    },
})

# Use the local memory cache in tests, so that test cacheback jobs
# will expire at the end of the test.
CACHEBACK_CACHE_ALIAS = 'default'

# Change the cache key prefix for tests, to avoid overwriting runtime.
for cache_settings in CACHES.values():
    current_prefix = cache_settings.get('KEY_PREFIX', '')
    cache_settings['KEY_PREFIX'] = 'test.' + current_prefix

# Use un-versioned file names, like main.css, instead of versioned
# filenames requiring hashing, like mdn.1cb62215bf0c.css
STATICFILES_STORAGE = 'pipeline.storage.PipelineStorage'

# Switch Pipeline to DEBUG=False / Production values

# The documents claim True means assets should be compressed, which seems like
# more work, but it is 4x slower when False, maybe because it detects the
# existence of the file and skips generating a new one.
PIPELINE['PIPELINE_ENABLED'] = True

# The documents suggest this does nothing when PIPELINE_ENABLED=True. But,
# testing shows that tests run faster when set to True.
PIPELINE['PIPELINE_COLLECTOR_ENABLED'] = True

# We need the real Sass compiler here instead of the pass-through used for
# local dev.
PIPELINE['COMPILERS'] = ('pipeline.compilers.sass.SASSCompiler',)

# Testing with django-pipeline 1.6.8, PipelineStorage
# Enabled=T, Collector=T -   482s
# Enabled=T, Collector=F -   535s
# Enabled=F, Collector=T - 18262s
# Enabled=F, Collector=F -  2043s

# Defer to django-pipeline's finders for testing
# This avoids reading the static folder for each test client request, for
# a 10x speedup on Docker on MacOS.
WHITENOISE_AUTOREFRESH = True
WHITENOISE_USE_FINDERS = True

# This makes sure we our tests never actually use the real settings for
# this.
MDN_CLOUDFRONT_DISTRIBUTIONS = {}

# Never rely on the .env
GOOGLE_ANALYTICS_ACCOUNT = None

# Silence warnings about defaults that change in django-storages 2.0
AWS_BUCKET_ACL = None
AWS_DEFAULT_ACL = None

# Use a dedicated minio bucket for tests
ATTACHMENTS_AWS_STORAGE_BUCKET_NAME = 'test'

<<<<<<< HEAD
# Stripe API KEY settings
STRIPE_PUBLIC_KEY = 'wubba lubba dub duab'
STRIPE_SECRET_KEY = 'wubba lubba dub dub'
STRIPE_PLAN_ID = 'wubba lubba dub dub'
=======
# Never enabled in tests.
SENTRY_DSN = None
>>>>>>> 6c6132a5
<|MERGE_RESOLUTION|>--- conflicted
+++ resolved
@@ -86,12 +86,10 @@
 # Use a dedicated minio bucket for tests
 ATTACHMENTS_AWS_STORAGE_BUCKET_NAME = 'test'
 
-<<<<<<< HEAD
+# Never enabled in tests.
+SENTRY_DSN = None
+
 # Stripe API KEY settings
 STRIPE_PUBLIC_KEY = 'wubba lubba dub duab'
 STRIPE_SECRET_KEY = 'wubba lubba dub dub'
-STRIPE_PLAN_ID = 'wubba lubba dub dub'
-=======
-# Never enabled in tests.
-SENTRY_DSN = None
->>>>>>> 6c6132a5
+STRIPE_PLAN_ID = 'wubba lubba dub dub'