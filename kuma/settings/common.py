--- conflicted
+++ resolved
@@ -1808,10 +1808,7 @@
 # Django apps should go. This is relevant if an app we depend on requires
 # new migrations that aren't in the released upstream package.
 # One good example is: https://github.com/ubernostrum/django-soapbox/issues/5
-<<<<<<< HEAD
-MIGRATION_MODULES = {
-    'soapbox': 'kuma.soap_migrations'
-}
+MIGRATION_MODULES = {"soapbox": "kuma.soap_migrations"}
 
 # html_attributes and css_classnames get indexed into Elasticsearch on every
 # document when sent in. These can be very memory consuming since the
@@ -1823,12 +1820,9 @@
 # in the 'html_attributes' or the 'css_classnames'.
 # By disabling indexing of these, in your local dev environment, your local
 # Elasticsearch instance will be a LOT smaller.
-INDEX_HTML_ATTRIBUTES = config('INDEX_HTML_ATTRIBUTES', cast=bool, default=not DEBUG)
-INDEX_CSS_CLASSNAMES = config('INDEX_CSS_CLASSNAMES', cast=bool, default=not DEBUG)
-=======
-MIGRATION_MODULES = {"soapbox": "kuma.soap_migrations"}
+INDEX_HTML_ATTRIBUTES = config("INDEX_HTML_ATTRIBUTES", cast=bool, default=not DEBUG)
+INDEX_CSS_CLASSNAMES = config("INDEX_CSS_CLASSNAMES", cast=bool, default=not DEBUG)
 
 # For local development you might want to set this to a hostname provided to
 # you by a tunneling service such as ngrok.
-STRIPE_WEBHOOK_HOSTNAME = config("STRIPE_WEBHOOK_HOSTNAME", default=None)
->>>>>>> 655ffcc8
+STRIPE_WEBHOOK_HOSTNAME = config("STRIPE_WEBHOOK_HOSTNAME", default=None)