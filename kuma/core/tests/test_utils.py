import pytest
from django.core import mail
from django.core.mail.backends.locmem import EmailBackend
from django.utils.encoding import force_bytes
from requests.exceptions import ConnectionError

from kuma.core.utils import (
<<<<<<< HEAD
    EmailMultiAlternativesRetrying,
    order_params,
    safer_pyquery,
    send_mail_retrying,
    smart_int)
=======
    order_params,
    requests_retry_session,
    safer_pyquery,
    smart_int,
)
>>>>>>> 655ffcc8


def test_smart_int():
    # Sanity check
    assert 10 == smart_int("10")
    assert 10 == smart_int("10.5")

    # Test int
    assert 10 == smart_int(10)

    # Invalid string
    assert 0 == smart_int("invalid")

    # Empty string
    assert 0 == smart_int("")

    # Wrong type
    assert 0 == smart_int(None)
    assert 10 == smart_int([], 10)


@pytest.mark.parametrize(
    "original,expected",
    (
        ("https://example.com", "https://example.com"),
        ("http://example.com?foo=bar&foo=", "http://example.com?foo=&foo=bar"),
        ("http://example.com?foo=bar&bar=baz", "http://example.com?bar=baz&foo=bar"),
    ),
)
def test_order_params(original, expected):
    assert order_params(original) == expected


def test_safer_pyquery(mock_requests):
    # Note! the `mock_requests` fixture is just there to make absolutely
    # sure the whole test doesn't ever use requests.get().
    # My not setting up expectations, and if it got used,
    # these tests would raise a `NoMockAddress` exception.

    parsed = safer_pyquery("https://www.peterbe.com")
    assert parsed.outer_html() == "<p>https://www.peterbe.com</p>"

    # Note! Since this file uses `__future__.unicode_literals` the only
    # way to produce a byte string is to use force_bytes.
    # Byte strings in should continue to work.
    parsed = safer_pyquery(force_bytes("https://www.peterbe.com"))
    assert parsed.outer_html() == "<p>https://www.peterbe.com</p>"

    # Non-ascii as Unicode
    parsed = safer_pyquery("https://www.peterbe.com/ë")

    parsed = safer_pyquery(
        """<!doctype html>
    <html>
        <body>
            <b>Bold!</b>
        </body>
    </html>
    """
    )
    assert parsed("b").text() == "Bold!"
    parsed = safer_pyquery(
        """
    <html>
        <body>
            <a href="https://www.peterbe.com">URL</a>
        </body>
    </html>
<<<<<<< HEAD
    """)
    assert parsed('a[href]').text() == 'URL'


class SomeException(Exception):
    """Just a custom exception class."""


class SMTPFlakyEmailBackend(EmailBackend):
    """doc string"""
    def send_messages(self, messages):
        self._attempts = getattr(self, '_attempts', 0) + 1
        if self._attempts < 2:
            raise SomeException('Oh noes!')
        return super(SMTPFlakyEmailBackend, self).send_messages(messages)


def test_send_mail_retrying(settings):
    settings.EMAIL_BACKEND = 'kuma.core.tests.test_utils.SMTPFlakyEmailBackend'

    send_mail_retrying(
        'Subject',
        'Message',
        'from@example.com',
        ['to@example.com'],
        retrying={
            'retry_exceptions': (SomeException,),
            # Overriding defaults to avoid the test being slow.
            'sleeptime': 0.02,
            'jitter': 0.01,
        }
    )
    sent = mail.outbox[-1]
    # sanity check
    assert sent.subject == 'Subject'


def test_EmailMultiAlternativesRetrying(settings):
    settings.EMAIL_BACKEND = 'kuma.core.tests.test_utils.SMTPFlakyEmailBackend'

    email = EmailMultiAlternativesRetrying(
        'Multi Subject',
        'Content',
        'from@example.com',
        ['to@example.com'],
    )
    email.attach_alternative('<p>Content</p>', 'text/html')
    email.send(retrying={
        'retry_exceptions': (SomeException,),
        # Overriding defaults to avoid the test being slow.
        'sleeptime': 0.02,
        'jitter': 0.01,
    })
    sent = mail.outbox[-1]
    # sanity check
    assert sent.subject == 'Multi Subject'
=======
    """
    )
    assert parsed("a[href]").text() == "URL"


def test_requests_retry_session(mock_requests):
    def absolute_url(uri):
        return "http://example.com" + uri

    mock_requests.get(absolute_url("/a/ok"), text="hi")
    mock_requests.get(absolute_url("/oh/noes"), text="bad!", status_code=504)
    mock_requests.get(absolute_url("/oh/crap"), exc=ConnectionError)

    session = requests_retry_session(status_forcelist=(504,))
    response_ok = session.get(absolute_url("/a/ok"))
    assert response_ok.status_code == 200

    response_bad = session.get(absolute_url("/oh/noes"))
    assert response_bad.status_code == 504

    with pytest.raises(ConnectionError):
        session.get(absolute_url("/oh/crap"))
>>>>>>> 655ffcc8
<|MERGE_RESOLUTION|>--- conflicted
+++ resolved
@@ -5,19 +5,13 @@
 from requests.exceptions import ConnectionError
 
 from kuma.core.utils import (
-<<<<<<< HEAD
     EmailMultiAlternativesRetrying,
-    order_params,
-    safer_pyquery,
-    send_mail_retrying,
-    smart_int)
-=======
     order_params,
     requests_retry_session,
     safer_pyquery,
+    send_mail_retrying,
     smart_int,
 )
->>>>>>> 655ffcc8
 
 
 def test_smart_int():
@@ -86,64 +80,6 @@
             <a href="https://www.peterbe.com">URL</a>
         </body>
     </html>
-<<<<<<< HEAD
-    """)
-    assert parsed('a[href]').text() == 'URL'
-
-
-class SomeException(Exception):
-    """Just a custom exception class."""
-
-
-class SMTPFlakyEmailBackend(EmailBackend):
-    """doc string"""
-    def send_messages(self, messages):
-        self._attempts = getattr(self, '_attempts', 0) + 1
-        if self._attempts < 2:
-            raise SomeException('Oh noes!')
-        return super(SMTPFlakyEmailBackend, self).send_messages(messages)
-
-
-def test_send_mail_retrying(settings):
-    settings.EMAIL_BACKEND = 'kuma.core.tests.test_utils.SMTPFlakyEmailBackend'
-
-    send_mail_retrying(
-        'Subject',
-        'Message',
-        'from@example.com',
-        ['to@example.com'],
-        retrying={
-            'retry_exceptions': (SomeException,),
-            # Overriding defaults to avoid the test being slow.
-            'sleeptime': 0.02,
-            'jitter': 0.01,
-        }
-    )
-    sent = mail.outbox[-1]
-    # sanity check
-    assert sent.subject == 'Subject'
-
-
-def test_EmailMultiAlternativesRetrying(settings):
-    settings.EMAIL_BACKEND = 'kuma.core.tests.test_utils.SMTPFlakyEmailBackend'
-
-    email = EmailMultiAlternativesRetrying(
-        'Multi Subject',
-        'Content',
-        'from@example.com',
-        ['to@example.com'],
-    )
-    email.attach_alternative('<p>Content</p>', 'text/html')
-    email.send(retrying={
-        'retry_exceptions': (SomeException,),
-        # Overriding defaults to avoid the test being slow.
-        'sleeptime': 0.02,
-        'jitter': 0.01,
-    })
-    sent = mail.outbox[-1]
-    # sanity check
-    assert sent.subject == 'Multi Subject'
-=======
     """
     )
     assert parsed("a[href]").text() == "URL"
@@ -166,4 +102,57 @@
 
     with pytest.raises(ConnectionError):
         session.get(absolute_url("/oh/crap"))
->>>>>>> 655ffcc8
+
+
+class SomeException(Exception):
+    """Just a custom exception class."""
+
+
+class SMTPFlakyEmailBackend(EmailBackend):
+    """doc string"""
+
+    def send_messages(self, messages):
+        self._attempts = getattr(self, "_attempts", 0) + 1
+        if self._attempts < 2:
+            raise SomeException("Oh noes!")
+        return super(SMTPFlakyEmailBackend, self).send_messages(messages)
+
+
+def test_send_mail_retrying(settings):
+    settings.EMAIL_BACKEND = "kuma.core.tests.test_utils.SMTPFlakyEmailBackend"
+
+    send_mail_retrying(
+        "Subject",
+        "Message",
+        "from@example.com",
+        ["to@example.com"],
+        retrying={
+            "retry_exceptions": (SomeException,),
+            # Overriding defaults to avoid the test being slow.
+            "sleeptime": 0.02,
+            "jitter": 0.01,
+        },
+    )
+    sent = mail.outbox[-1]
+    # sanity check
+    assert sent.subject == "Subject"
+
+
+def test_EmailMultiAlternativesRetrying(settings):
+    settings.EMAIL_BACKEND = "kuma.core.tests.test_utils.SMTPFlakyEmailBackend"
+
+    email = EmailMultiAlternativesRetrying(
+        "Multi Subject", "Content", "from@example.com", ["to@example.com"],
+    )
+    email.attach_alternative("<p>Content</p>", "text/html")
+    email.send(
+        retrying={
+            "retry_exceptions": (SomeException,),
+            # Overriding defaults to avoid the test being slow.
+            "sleeptime": 0.02,
+            "jitter": 0.01,
+        }
+    )
+    sent = mail.outbox[-1]
+    # sanity check
+    assert sent.subject == "Multi Subject"