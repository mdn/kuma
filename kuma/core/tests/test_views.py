--- conflicted
+++ resolved
@@ -96,36 +96,11 @@
         doc = pq(r.content)
         assert m.message == doc.find("div.global-notice").text()
 
-<<<<<<< HEAD
-=======
-    def test_subsection(self):
-        m = Message(message="Search", is_global=False, is_active=True, url="/search/")
-        m.save()
-
-        url = reverse("search")
-        r = self.client.get(url, follow=True)
-        assert 200 == r.status_code
-
-        doc = pq(r.content)
-        assert m.message == doc.find("div.global-notice").text()
-
-        url = reverse("home")
-        r = self.client.get(url, follow=True)
-        assert 200 == r.status_code
-
-        doc = pq(r.content)
-        assert not doc.find("div.global-notice")
-
->>>>>>> 655ffcc8
     def test_inactive(self):
         m = Message(message="Search", is_global=False, is_active=False, url="/search/")
         m.save()
 
-<<<<<<< HEAD
-        url = reverse('home')
-=======
-        url = reverse("search")
->>>>>>> 655ffcc8
+        url = reverse("home")
         r = self.client.get(url, follow=True)
         assert 200 == r.status_code
 
