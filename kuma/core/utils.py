--- conflicted
+++ resolved
@@ -21,11 +21,8 @@
 from polib import pofile
 from pyquery import PyQuery as pq
 from pytz import timezone
-<<<<<<< HEAD
 from redo import retrying
-=======
 from requests.adapters import HTTPAdapter
->>>>>>> 655ffcc8
 from taggit.utils import split_strip
 from urllib3.util.retry import Retry
 
@@ -547,10 +544,18 @@
     return pq(*args, **kwargs)
 
 
-def send_mail_retrying(subject, message, from_email, recipient_list,
-                       fail_silently=False, auth_user=None, auth_password=None,
-                       connection=None, html_message=None,
-                       **kwargs):
+def send_mail_retrying(
+    subject,
+    message,
+    from_email,
+    recipient_list,
+    fail_silently=False,
+    auth_user=None,
+    auth_password=None,
+    connection=None,
+    html_message=None,
+    **kwargs,
+):
     """Copied verbatim from django.core.mail.send_mail but with the override
     that we're using our EmailMultiAlternativesRetrying class instead.
     See its doc string for its full documentation.
@@ -559,15 +564,13 @@
     own custom 'retrying' keyword argument.
     """
     connection = connection or get_connection(
-        username=auth_user,
-        password=auth_password,
-        fail_silently=fail_silently,
+        username=auth_user, password=auth_password, fail_silently=fail_silently,
     )
     mail = EmailMultiAlternativesRetrying(
         subject, message, from_email, recipient_list, connection=connection
     )
     if html_message:
-        mail.attach_alternative(html_message, 'text/html')
+        mail.attach_alternative(html_message, "text/html")
 
     return mail.send(**kwargs)
 
@@ -588,11 +591,14 @@
         # See https://github.com/mozilla-releng/redo
         # for a list of the default options to the redo.retry function
         # which the redo.retrying context manager wraps.
-        retry_options = kwargs.pop('retrying', {
-            'retry_exceptions': (SMTPServerDisconnected,),
-            # The default in redo is 60 seconds. Let's tone that down.
-            'sleeptime': 3,
-        })
+        retry_options = kwargs.pop(
+            "retrying",
+            {
+                "retry_exceptions": (SMTPServerDisconnected,),
+                # The default in redo is 60 seconds. Let's tone that down.
+                "sleeptime": 3,
+            },
+        )
         parent_method = super(EmailMultiAlternativesRetrying, self).send
         with retrying(parent_method, **retry_options) as method:
             return method(*args, **kwargs)