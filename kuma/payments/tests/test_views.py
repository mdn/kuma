--- conflicted
+++ resolved
@@ -81,38 +81,20 @@
 
 @pytest.mark.django_db
 @mock.patch('kuma.payments.views.enabled')
-<<<<<<< HEAD
-def test_login_required_recurring_payment_subscription_view_ok(mock_enabled, client, settings):
-    """If enabled, contribution error page is returned."""
-    create_user()
-    mock_enabled.return_value = True
-    client.login(username='testuser', password='testpass')
-    response = client.get(reverse('recurring_payment_subscription'))
-=======
 def test_login_required_recurring_payment_subscription_view_ok(mock_enabled, user_client, settings):
     """If enabled, contribution error page is returned."""
     mock_enabled.return_value = True
     response = user_client.get(reverse('recurring_payment_subscription'))
->>>>>>> 5a839a11
     assert_no_cache_header(response)
     assert response.status_code == 200
 
 
 @pytest.mark.django_db
 @mock.patch('kuma.payments.views.enabled')
-<<<<<<< HEAD
-def test_post_method_redirect_recurring_payment_subscription(mock_enabled, client, settings):
-    """If enabled, contribution error page is returned."""
-    create_user()
-    mock_enabled.return_value = True
-    client.login(username='testuser', password='testpass')
-    response = client.post(
-=======
 def test_post_method_redirect_recurring_payment_subscription(mock_enabled, user_client, settings):
     """If enabled, contribution error page is returned."""
     mock_enabled.return_value = True
     response = user_client.post(
->>>>>>> 5a839a11
         reverse('recurring_payment_subscription'),
         data={
             'name': 'True name',
@@ -129,19 +111,10 @@
 @pytest.mark.django_db
 @mock.patch('kuma.payments.views.enabled')
 @mock.patch('kuma.payments.views.RecurringPaymentForm.make_recurring_payment_charge', return_value=True)
-<<<<<<< HEAD
-def test_post_method_recurring_payment_subscription(mock_enabled, form, client, settings):
-    """If enabled, contribution error page is returned."""
-    create_user()
-    mock_enabled.return_value = True
-    client.login(username='testuser', password='testpass')
-    response = client.post(
-=======
 def test_post_method_recurring_payment_subscription(mock_enabled, form, user_client, settings):
     """If enabled, contribution error page is returned."""
     mock_enabled.return_value = True
     response = user_client.post(
->>>>>>> 5a839a11
         reverse('recurring_payment_subscription'),
         data={
             'name': 'True name',
@@ -158,19 +131,10 @@
 
 @pytest.mark.django_db
 @mock.patch('kuma.payments.views.enabled')
-<<<<<<< HEAD
-def test_template_render_logged_in_recurring_payment_initial_view(mock_enabled, client, settings):
-    """If enabled, contribution error page is returned."""
-    create_user()
-    mock_enabled.return_value = True
-    client.login(username='testuser', password='testpass')
-    response = client.get(reverse('recurring_payment_initial'))
-=======
 def test_template_render_logged_in_recurring_payment_initial_view(mock_enabled, user_client, settings):
     """If enabled, contribution error page is returned."""
     mock_enabled.return_value = True
     response = user_client.get(reverse('recurring_payment_initial'))
->>>>>>> 5a839a11
     assert_no_cache_header(response)
     assert response.status_code == 200
     assert '<input type="hidden"' in response.content
