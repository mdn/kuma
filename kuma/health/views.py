from django.conf import settings
from django.contrib.auth.models import User
from django.contrib.contenttypes.models import ContentType
from django.db import DatabaseError
from django.http import HttpResponse, JsonResponse
from django.views.decorators.cache import never_cache
from django.views.decorators.http import require_safe
from elasticsearch.exceptions import ConnectionError as ES_ConnectionError
from elasticsearch.exceptions import NotFoundError, TransportError
from elasticsearch_dsl import Search
from elasticsearch_dsl.connections import connections as es_connections

<<<<<<< HEAD
# from kuma.users.models import User
# from kuma.wiki.models import Document

=======
>>>>>>> d2d9fbe8

@never_cache
@require_safe
def liveness(request):
    """
    A successful response from this endpoint simply proves
    that Django is up and running. It doesn't mean that its
    supporting services (like MySQL, Redis, Celery) can
    be successfully used from within this service.
    """
    return HttpResponse(status=204)


@never_cache
@require_safe
def readiness(request):
    # """
    # A successful response from this endpoint goes a step further
    # and means not only that Django is up and running, but also that
    # the database can be successfully used from within this service.
    # The other supporting services are not checked, but we may find
    # that we want/need to add them later.
    # """
    # try:
    #     # Confirm that we can use the database by making a fast query
    #     # against the Document table. It's not important that the document
    #     # with the requested primary key exists or not, just that the query
    #     # completes without error.
    #     Document.objects.filter(pk=1).exists()
    # except DatabaseError as e:
    #     reason_tmpl = "service unavailable due to database issue ({!s})"
    #     status, reason = 503, reason_tmpl.format(e)
    # else:
    #     status, reason = 204, None
    status, reason = 204, None
    return HttpResponse(status=status, reason=reason)


@never_cache
@require_safe
def status(request):
    """
    Return summary information about this Kuma instance.

    Functional tests can use this to customize the test process.
    """
    data = {
        "version": 1,
        "request": {
            "url": request.build_absolute_uri(""),
            "host": request.get_host(),
            "is_secure": request.is_secure(),
            "scheme": request.scheme,
        },
        "services": {
            "database": {},
            "search": {},
            "test_accounts": {},
        },
        "settings": {
            "ALLOWED_HOSTS": settings.ALLOWED_HOSTS,
            "ATTACHMENT_HOST": settings.ATTACHMENT_HOST,
            "ATTACHMENT_ORIGIN": settings.ATTACHMENT_ORIGIN,
            "ATTACHMENTS_AWS_S3_CUSTOM_URL": settings.ATTACHMENTS_AWS_S3_CUSTOM_URL,
            "DEBUG": settings.DEBUG,
            "INTERACTIVE_EXAMPLES_BASE": settings.INTERACTIVE_EXAMPLES_BASE,
            "MAINTENANCE_MODE": settings.MAINTENANCE_MODE,
            "PROTOCOL": settings.PROTOCOL,
            "REVISION_HASH": settings.REVISION_HASH,
            "SITE_URL": settings.SITE_URL,
            "STATIC_URL": settings.STATIC_URL,
        },
    }

    # Check that database is reachable, populated
    doc_data = {"available": True, "populated": False}
    try:
        doc_count = ContentType.objects.count()
    except DatabaseError:
        doc_data["available"] = False
    else:
        if doc_count:
            doc_data["populated"] = True
    data["services"]["database"] = doc_data

    # Check that Elasticsearch is reachable and somewhat healthy
    search_data = {"available": None, "populated": None, "health": None, "count": None}
    try:
        es_connections.create_connection(hosts=settings.ES_URLS)
        connection = es_connections.get_connection()
        search_data["available"] = True
        health = connection.cluster.health()
        search_data["health"] = health
        count = Search(
            index=settings.SEARCH_INDEX_NAME,
        ).count()
        search_data["populated"] = count > 0
        search_data["count"] = count
    except (ES_ConnectionError, TransportError):
        search_data["available"] = False
    except NotFoundError:
        search_data["populated"] = False
    data["services"]["search"] = search_data

    # Check if the testing accounts are available
    test_account_data = {"available": False}
    test_account_names = [
        "test-super",
        "test-moderator",
        "test-new",
        "test-banned",
        "viagra-test-123",
    ]
    try:
        users = list(
            User.objects.only("id", "username", "password").filter(
                username__in=test_account_names
            )
        )
    except DatabaseError:
        users = []
    if len(users) == len(test_account_names):
        for user in users:
            if not user.check_password("test-password"):
                break
        else:
            # All users have the testing password
            test_account_data["available"] = True
    data["services"]["test_accounts"] = test_account_data

    return JsonResponse(data)<|MERGE_RESOLUTION|>--- conflicted
+++ resolved
@@ -10,12 +10,6 @@
 from elasticsearch_dsl import Search
 from elasticsearch_dsl.connections import connections as es_connections
 
-<<<<<<< HEAD
-# from kuma.users.models import User
-# from kuma.wiki.models import Document
-
-=======
->>>>>>> d2d9fbe8
 
 @never_cache
 @require_safe
