--- conflicted
+++ resolved
@@ -48,14 +48,11 @@
                     </p>
                 </div>
                 <div class="form-footer">
-<<<<<<< HEAD
-=======
                     <div class="payment-details">
                         <img src="{{ static('img/mc-logo.png') }}" alt="mastercard">
                         <img src="{{ static('img/visa-logo.png') }}" alt="visa">
                         <img src="{{ static('img/ae-logo.png') }}" alt="american express">
                     </div>
->>>>>>> a2b159a8
                     <button type="button" id="stripe_submit">
                         <div class="payment-details">
                             <img src="{{ static('img/mc-logo.png') }}" alt="mastercard">
@@ -67,11 +64,6 @@
                             {{_('Pay')}} <span id="amount">$64</span>
                         </span>
                     </button>
-                    <div class="payment-details">
-                            <img src="{{ static('img/mc-logo.png') }}" alt="mastercard">
-                            <img src="{{ static('img/visa-logo.png') }}" alt="visa">
-                            <img src="{{ static('img/ae-logo.png') }}" alt="american express">
-                        </div>
                     <a class="button mobile-link" href="{{ url('contribute') }}">
                         <div class="payment-details">
                             <img src="{{ static('img/mc-logo.png') }}" alt="mastercard">
