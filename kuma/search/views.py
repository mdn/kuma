--- conflicted
+++ resolved
@@ -29,39 +29,20 @@
     # The underlying v1 API supports searching without a 'q' but the web
     # UI doesn't. For example, the search input field requires a value.
     # So we match that here too.
-    if not request.GET.get('q', '').strip():
+    if not request.GET.get("q", "").strip():
         status = 400
-        context = {
-            'results': {}
-        }
+        context = {"results": {}}
     else:
         results = search_api(request, *args, **kwargs).data
 
-<<<<<<< HEAD
         # Determine if there were validation errors
-        error = results.get('error') or results.get('q')
+        error = results.get("error") or results.get("q")
         # If q is returned in the data, there was a validation error for that field,
         # so return 400 status.
-        status = 200 if results.get('q') is None else 400
+        status = 200 if results.get("q") is None else 400
 
-        context = {
-            'results': {
-                'results': None if error else results,
-                'error': error
-            }
-        }
-    return render(request, 'search/react.html', context, status=status)
-=======
-    # Determine if there were validation errors
-    error = results.get("error") or results.get("q")
-    # If q is returned in the data, there was a validation error for that field,
-    # so return 400 status.
-    status = 200 if results.get("q") is None else 400
-
-    context = {"results": {"results": None if error else results, "error": error}}
-
+        context = {"results": {"results": None if error else results, "error": error}}
     return render(request, "search/react.html", context, status=status)
->>>>>>> 655ffcc8
 
 
 wiki_search = SearchView.as_view()
