from django.shortcuts import render
from django.urls import reverse_lazy
from django.views.decorators.cache import never_cache
from django.views.decorators.http import require_GET
from django.views.generic import RedirectView
from ratelimit.decorators import ratelimit

from kuma.api.v1.views import search as search_api
from kuma.core.decorators import shared_cache_control
from kuma.core.utils import is_wiki

from .search import SearchView

# Since the search endpoint accepts user input (via query parameters) and its
# response is compressed, use rate limiting to mitigate the BREACH attack
# (see http://breachattack.com/). It still needs to allow a user to click
# the filter switches (bug 1426968).
# Alternate: forbid gzip by setting Content-Encoding: identity
@never_cache
@require_GET
@ratelimit(key="user_or_ip", rate="25/m", block=True)
def search(request, *args, **kwargs):
    """
    The search view.
    """
    if is_wiki(request):
        return wiki_search(request, *args, **kwargs)

    # The underlying v1 API supports searching without a 'q' but the web
    # UI doesn't. For example, the search input field requires a value.
    # So we match that here too.
    if not request.GET.get("q", "").strip():
        status = 400
        context = {"results": {}}
    else:
        results = search_api(request, *args, **kwargs).data

<<<<<<< HEAD
        # Determine if there were validation errors
        error = results.get("error") or results.get("q")
        # If q is returned in the data, there was a validation error for that field,
        # so return 400 status.
        status = 200 if results.get("q") is None else 400
=======
    # Determine if there were validation errors
    error = results.get("error") or results.get("q")
    # If q is returned in the data, there was a validation error for that field,
    # so return 400 status.
    status = 200 if results.get("q") is None else 400
    # If there was an error with the pagination you'll get...
    if results.get("detail"):
        error = str(results["detail"])
        status = 400

    context = {"results": {"results": None if error else results, "error": error}}
>>>>>>> 20670f94

        context = {"results": {"results": None if error else results, "error": error}}
    return render(request, "search/react.html", context, status=status)


wiki_search = SearchView.as_view()


class SearchRedirectView(RedirectView):
    permanent = True

    def get_redirect_url(self, *args, **kwargs):
        query_string = self.request.META.get("QUERY_STRING")
        url = reverse_lazy(
            "api.v1.search", kwargs={"locale": self.request.LANGUAGE_CODE}
        )
        if query_string:
            url += "?" + query_string
        return url


@shared_cache_control(s_maxage=60 * 60 * 24 * 7)
def plugin(request):
    """Render an OpenSearch Plugin."""
    return render(
        request,
        "search/plugin.html",
        {"locale": request.LANGUAGE_CODE},
        content_type="application/opensearchdescription+xml",
    )<|MERGE_RESOLUTION|>--- conflicted
+++ resolved
@@ -35,25 +35,15 @@
     else:
         results = search_api(request, *args, **kwargs).data
 
-<<<<<<< HEAD
         # Determine if there were validation errors
         error = results.get("error") or results.get("q")
         # If q is returned in the data, there was a validation error for that field,
         # so return 400 status.
         status = 200 if results.get("q") is None else 400
-=======
-    # Determine if there were validation errors
-    error = results.get("error") or results.get("q")
-    # If q is returned in the data, there was a validation error for that field,
-    # so return 400 status.
-    status = 200 if results.get("q") is None else 400
-    # If there was an error with the pagination you'll get...
-    if results.get("detail"):
-        error = str(results["detail"])
-        status = 400
-
-    context = {"results": {"results": None if error else results, "error": error}}
->>>>>>> 20670f94
+        # If there was an error with the pagination you'll get...
+        if results.get("detail"):
+            error = str(results["detail"])
+            status = 400
 
         context = {"results": {"results": None if error else results, "error": error}}
     return render(request, "search/react.html", context, status=status)
