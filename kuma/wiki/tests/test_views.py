--- conflicted
+++ resolved
@@ -6,17 +6,11 @@
 from urlparse import urlparse
 
 import mock
-<<<<<<< HEAD
-import responses
-from constance import config
-from constance.test import override_config
-=======
 import requests_mock
 from nose.tools import eq_, ok_
 from nose.plugins.attrib import attr
 from pyquery import PyQuery as pq
 
->>>>>>> c645f569
 from django.conf import settings
 from django.contrib.sites.models import Site
 from django.core import mail
@@ -26,15 +20,6 @@
                                 FakePayload, encode_multipart)
 from django.test.utils import override_settings
 from django.utils.encoding import smart_str
-<<<<<<< HEAD
-from nose.plugins.attrib import attr
-from nose.tools import eq_, ok_
-from pyquery import PyQuery as pq
-=======
-
-from constance.test import override_config
-from jingo.helpers import urlparams
->>>>>>> c645f569
 from waffle.models import Flag, Switch
 
 from kuma.attachments.models import Attachment
@@ -56,7 +41,6 @@
 from ..models import (Document, DocumentDeletionLog, DocumentTag, DocumentZone,
                       Revision, RevisionIP)
 from ..views.document import _get_seo_parent_title
-
 
 
 class RedirectTests(UserTestCase, WikiTestCase):
