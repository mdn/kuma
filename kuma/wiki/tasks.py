import json
import logging
import os
import textwrap
from datetime import datetime, timedelta

from celery import chain, chord, task
from django.conf import settings
from django.contrib.auth import get_user_model
from django.contrib.sitemaps import GenericSitemap
from django.core.mail import mail_admins, send_mail
from django.db import transaction
from django.db.models import Q
from django.template.loader import render_to_string
from django.utils.encoding import smart_str
from lxml import etree

from kuma.core.decorators import skip_in_maintenance_mode
from kuma.core.urlresolvers import reverse
from kuma.core.utils import chunked
from kuma.search.models import Index
from kuma.users.models import User

from .constants import (
    EXPERIMENT_TITLE_PREFIX,
    LEGACY_MINDTOUCH_NAMESPACES,
    NOINDEX_SLUG_STARTS)
from .events import first_edit_email
from .exceptions import PageMoveError
from .models import (
    Document,
    DocumentDeletionLog,
    DocumentRenderingInProgress,
    DocumentSpamAttempt,
    Revision,
    RevisionIP,
)
from .search import WikiDocumentType
from .templatetags.jinja_helpers import absolutify
from .utils import tidy_content


log = logging.getLogger("kuma.wiki.tasks")


@task(rate_limit="60/m")
@skip_in_maintenance_mode
def render_document(
    pk, cache_control, base_url, force=False, invalidate_cdn_cache=True
):
    """Simple task wrapper for the render() method of the Document model"""
    document = Document.objects.get(pk=pk)
    if force:
        document.render_started_at = None

    try:
        document.render(
            cache_control, base_url, invalidate_cdn_cache=invalidate_cdn_cache
        )
    except DocumentRenderingInProgress:
        pass
    except Exception as e:
        subject = "Exception while rendering document %s" % document.pk
        mail_admins(subject=subject, message=str(e))
    return document.rendered_errors


@task
@skip_in_maintenance_mode
def email_document_progress(command_name, percent_complete, total):
    """
    Task to send email for progress notification.
    """
    subject = "The command `{}` is {}% complete".format(command_name, percent_complete)
    message = "{} out of a total of {} documents.".format(subject, total)
    mail_admins(subject=subject, message=message)


@task
@skip_in_maintenance_mode
def render_document_chunk(
    pks,
    cache_control="no-cache",
    base_url=None,
    force=False,
    invalidate_cdn_cache=False,
):
    """
    Simple task to render a chunk of documents instead of one per each
    """
    logger = render_document_chunk.get_logger()
    logger.info(
        "Starting to render document chunk: %s" % ",".join([str(pk) for pk in pks])
    )
    base_url = base_url or settings.SITE_URL
    for pk in pks:
        # calling the task without delay here since we want to localize
        # the processing of the chunk in one process
        result = render_document(
            pk,
            cache_control,
            base_url,
            force=force,
            invalidate_cdn_cache=invalidate_cdn_cache,
        )
        if result:
            logger.error(
                "Error while rendering document %s with error: %s" % (pk, result)
            )
    logger.info("Finished rendering of document chunk")


@task
@skip_in_maintenance_mode
def clean_document_chunk(doc_pks, user_pk):
    """
    Simple task to clean a chunk of documents.
    """
    logger = clean_document_chunk.get_logger()
    logger.info(
        "Starting to clean document chunk: {}".format(
            ",".join(str(pk) for pk in doc_pks)
        )
    )
    user = User.objects.get(pk=user_pk)
    num_cleaned = 0
    for pk in doc_pks:
        try:
            doc = Document.objects.get(pk=pk)
            logger.info("   Cleaning {!r}".format(doc))
            rev = doc.clean_current_revision(user)
        except Exception as e:
            logger.info("   ...mailing error to admins")
            subject = "Error while cleaning document {}".format(pk)
            mail_admins(subject=subject, message=str(e))
        else:
            if rev is None:
                logger.info("   ...skipped (it's already clean)")
            else:
                num_cleaned += 1
                logger.info("   ...created {!r}".format(rev))
    logger.info(
        "Finished cleaning document chunk ({} of {} "
        "required cleaning)".format(num_cleaned, len(doc_pks))
    )


@task
@skip_in_maintenance_mode
def render_stale_documents(log=None):
    """Simple task wrapper for rendering stale documents"""
    stale_docs = Document.objects.get_by_stale_rendering().distinct()
    stale_docs_count = stale_docs.count()
    if stale_docs_count == 0:
        # not stale documents to render
        return

    if log is None:
        # fetch a logger in case none is given
        log = render_stale_documents.get_logger()

    log.info("Found %s stale documents" % stale_docs_count)
    stale_pks = stale_docs.values_list("pk", flat=True)

    render_tasks = [render_document_chunk.si(pks) for pks in chunked(stale_pks, 5)]
    chain(*render_tasks).apply_async()


@task
@skip_in_maintenance_mode
def build_json_data_for_document(pk, stale):
    """Force-refresh cached JSON data after rendering."""
    document = Document.objects.get(pk=pk)
    document.get_json_data(stale=stale)

    # If we're a translation, rebuild our source doc's JSON so its
    # translation list includes our last edit date.
    if document.parent is not None:
        parent_json = json.dumps(document.parent.build_json_data())
        Document.objects.filter(pk=document.parent.pk).update(json=parent_json)


@task
@skip_in_maintenance_mode
def move_page(locale, slug, new_slug, user_id):
    transaction.set_autocommit(False)
    User = get_user_model()
    try:
        user = User.objects.get(id=user_id)
    except User.DoesNotExist:
        transaction.rollback()
        logging.error("Page move failed: no user with id %s" % user_id)
        return

    try:
        doc = Document.objects.get(locale=locale, slug=slug)
    except Document.DoesNotExist:
        transaction.rollback()
        message = """
            Page move failed.

            Move was requested for document with slug %(slug)s in locale
            %(locale)s, but no such document exists.
        """ % {
            "slug": slug,
            "locale": locale,
        }
        logging.error(message)
        send_mail(
            "Page move failed",
            textwrap.dedent(message),
            settings.DEFAULT_FROM_EMAIL,
            [user.email],
        )
        transaction.set_autocommit(True)
        return

    try:
        doc._move_tree(new_slug, user=user)
    except PageMoveError as e:
        transaction.rollback()
        message = """
            Page move failed.

            Move was requested for document with slug %(slug)s in locale
            %(locale)s, but could not be completed.

            Diagnostic info:

            %(message)s
        """ % {
            "slug": slug,
            "locale": locale,
            "message": e.message,
        }
        logging.error(message)
        send_mail(
            "Page move failed",
            textwrap.dedent(message),
            settings.DEFAULT_FROM_EMAIL,
            [user.email],
        )
        transaction.set_autocommit(True)
        return
    except Exception as e:
        transaction.rollback()
        message = """
            Page move failed.

            Move was requested for document with slug %(slug)s in locale %(locale)s,
            but could not be completed.

            %(info)s
        """ % {
            "slug": slug,
            "locale": locale,
            "info": e,
        }
        logging.error(message)
        send_mail(
            "Page move failed",
            textwrap.dedent(message),
            settings.DEFAULT_FROM_EMAIL,
            [user.email],
        )
        transaction.set_autocommit(True)
        return

    transaction.commit()
    transaction.set_autocommit(True)

    # Now that we know the move succeeded, re-render the whole tree.
    for moved_doc in [doc] + doc.get_descendants():
        moved_doc.schedule_rendering("max-age=0")

    subject = "Page move completed: " + slug + " (" + locale + ")"

    full_url = settings.SITE_URL + "/" + locale + "/docs/" + new_slug

    # Get the parent document, if parent doc is None, it means its the parent document
    parent_doc = doc.parent or doc

    other_locale_urls = [
        settings.SITE_URL + translation.get_absolute_url()
        for translation in parent_doc.translations.exclude(locale=doc.locale).order_by(
            "locale"
        )
    ]

    # If the document is a translation we should include the parent document url to the list
    if doc.parent:
        other_locale_urls = [
            settings.SITE_URL + doc.parent.get_absolute_url()
        ] + other_locale_urls

    message = (
        textwrap.dedent(
            """
        Page move completed.

        The move requested for the document with slug %(slug)s in locale
        %(locale)s, and all its children, has been completed.

        The following localized articles may need to be moved also:
        %(locale_urls)s

        You can now view this document at its new location: %(full_url)s.
    """
        )
        % {
            "slug": slug,
            "locale": locale,
            "full_url": full_url,
            "locale_urls": "\n".join(other_locale_urls),
        }
    )

    send_mail(subject, message, settings.DEFAULT_FROM_EMAIL, [user.email])


@task
@skip_in_maintenance_mode
def delete_old_revision_ips(days=30):
    RevisionIP.objects.delete_old(days=days)


@task
@skip_in_maintenance_mode
def send_first_edit_email(revision_pk):
    """ Make an 'edited' notification email for first-time editors """
    revision = Revision.objects.get(pk=revision_pk)
    first_edit_email(revision).send()


class WikiSitemap(GenericSitemap):
    protocol = "https"
    priority = 0.5


SITEMAP_START = '<sitemapindex xmlns="http://www.sitemaps.org/schemas/sitemap/0.9">'
SITEMAP_ELEMENT = "<sitemap><loc>%s</loc><lastmod>%s</lastmod></sitemap>"
SITEMAP_END = "</sitemapindex>"


@task
def build_locale_sitemap(locale):
    """
    For the given locale build the appropriate sitemap file and
    returns the locale, the file names written and timestamp of the
    build.
    """
    now = datetime.utcnow()
    timestamp = "%s+00:00" % now.replace(microsecond=0).isoformat()

    directory = os.path.join(settings.MEDIA_ROOT, "sitemaps", locale)
    if not os.path.isdir(directory):
        os.makedirs(directory)

    # Add any non-document URL's, which will always include the home page.
    other_urls = [
        {
            "location": absolutify(reverse("home", locale=locale)),
            "lastmod": None,
            "changefreq": None,
            "priority": None,
        }
    ]
    make = [("sitemap_other.xml", other_urls)]

    # We *could* use the `Document.objects.filter_for_list()` manager
    # but it has a list of `.only()` columns which isn't right,
    # it has a list of hardcoded slug prefixes, and it forces an order by
    # on 'slug' which is slow and not needed in this context.
    queryset = Document.objects.filter(locale=locale, is_redirect=False,).exclude(
        html=""
    )
    # Be explicit about exactly only the columns we need.
    queryset = queryset.only("id", "locale", "slug", "modified")

    # The logic for rendering a page will do various checks on each
    # document to evaluate if it should be excluded from robots.
    # Ie. in a jinja template it does...
    #  `{% if reasons... %}noindex, nofollow{% endif %}`
    # Some of those evaluations are complex and depend on the request.
    # That's too complex here but we can at least do some low-hanging
    # fruit filtering.
    queryset = queryset.exclude(current_revision__isnull=True,)
    q = Q(slug__startswith=EXPERIMENT_TITLE_PREFIX)
    for legacy_mindtouch_namespace in LEGACY_MINDTOUCH_NAMESPACES:
<<<<<<< HEAD
        q |= Q(slug__startswith='{}:'.format(legacy_mindtouch_namespace))
    for slug_start in NOINDEX_SLUG_STARTS:
        q |= Q(slug__startswith=slug_start)
=======
        q |= Q(slug__startswith="{}:".format(legacy_mindtouch_namespace))
>>>>>>> 345c5412
    queryset = queryset.exclude(q)

    # We have to make the queryset ordered. Otherwise the GenericSitemap
    # generator might throw this perfectly valid warning:
    #
    #    UnorderedObjectListWarning:
    #     Pagination may yield inconsistent results with an unordered
    #     object_list: <class 'kuma.wiki.models.Document'> QuerySet.
    #
    # Any order is fine. Use something definitely indexed. It's needed for
    # paginator used by GenericSitemap.
    queryset = queryset.order_by("id")

    # To avoid an extra query to see if the queryset is empty, let's just
    # start iterator and create the sitemap on the first found page.
    # Note, how we check if 'urls' became truthy before adding it.
    sitemap = WikiSitemap({"queryset": queryset, "date_field": "modified"})
    for page in range(1, sitemap.paginator.num_pages + 1):
        urls = sitemap.get_urls(page=page)
        if page == 1:
            name = "sitemap.xml"
        else:
            name = "sitemap_%s.xml" % page
        if urls:
            make.append((name, urls))

    # Make the sitemap files.
    for name, urls in make:
        rendered = smart_str(render_to_string("wiki/sitemap.xml", {"urls": urls}))
        path = os.path.join(directory, name)
        with open(path, "w") as sitemap_file:
            sitemap_file.write(rendered)

    return locale, [name for name, _ in make], timestamp


@task
def build_index_sitemap(results):
    """
    A chord callback task that writes a sitemap index file for the
    given results of :func:`~kuma.wiki.tasks.build_locale_sitemap` task.
    """
    sitemap_parts = [SITEMAP_START]

    for result in results:
        # result can be empty if no documents were found
        if result is not None:
            locale, names, timestamp = result
            for name in names:
                sitemap_url = absolutify("/sitemaps/%s/%s" % (locale, name))
                sitemap_parts.append(SITEMAP_ELEMENT % (sitemap_url, timestamp))

    sitemap_parts.append(SITEMAP_END)

    index_path = os.path.join(settings.MEDIA_ROOT, "sitemap.xml")
    sitemap_tree = etree.fromstringlist(sitemap_parts)
    with open(index_path, "wb") as index_file:
        sitemap_tree.getroottree().write(
            index_file, encoding="utf-8", pretty_print=True
        )


@task
def build_sitemaps():
    """
    Build and save sitemap files for every MDN language and as a
    callback save the sitemap index file as well.
    """
    tasks = [build_locale_sitemap.si(lang[0]) for lang in settings.LANGUAGES]
    post_task = build_index_sitemap.s()
    # we retry the chord unlock 300 times, so 5 mins with an interval of 1s
    chord(header=tasks, body=post_task).apply_async(max_retries=300, interval=1)


@task
@skip_in_maintenance_mode
def index_documents(ids, index_pk, reraise=False):
    """
    Index a list of documents into the provided index.

    :arg ids: Iterable of `Document` pks to index.
    :arg index_pk: The `Index` pk of the index to index into.
    :arg reraise: False if you want errors to be swallowed and True
        if you want errors to be thrown.

    .. Note::

       This indexes all the documents in the chunk in one single bulk
       indexing call. Keep that in mind when you break your indexing
       task into chunks.

    """
    from kuma.wiki.models import Document

    cls = WikiDocumentType
    es = cls.get_connection("indexing")
    index = Index.objects.get(pk=index_pk)

    objects = Document.objects.filter(id__in=ids)
    documents = []
    for obj in objects.select_related("parent").prefetch_related("tags"):
        try:
            documents.append(cls.from_django(obj))
        except Exception:
            log.exception("Unable to extract/index document (id: %d)", obj.id)
            if reraise:
                raise

    if documents:
        cls.bulk_index(documents, id_field="id", es=es, index=index.prefixed_name)


@task
@skip_in_maintenance_mode
def unindex_documents(ids, index_pk):
    """
    Delete a list of documents from the provided index.

    :arg ids: Iterable of `Document` pks to remove.
    :arg index_pk: The `Index` pk of the index to remove items from.
    """
    cls = WikiDocumentType
    es = cls.get_connection("indexing")
    index = Index.objects.get(pk=index_pk)

    cls.bulk_delete(ids, es=es, index=index.prefixed_name)


@task(rate_limit="120/m")
@skip_in_maintenance_mode
def tidy_revision_content(pk, refresh=True):
    """
    Run tidy over the given revision's content and save it to the
    tidy_content field if the content is not equal to the current value.

    :arg pk: Primary key of `Revision` whose content needs tidying.
    """
    try:
        revision = Revision.objects.get(pk=pk)
    except Revision.DoesNotExist as exc:
        # Retry in 2 minutes
        log.error("Tidy was unable to get revision id: %d. Retrying.", pk)
        tidy_revision_content.retry(countdown=60 * 2, max_retries=5, exc=exc)
    else:
        if revision.tidied_content and not refresh:
            return
        tidied_content, errors = tidy_content(revision.content)
        if tidied_content != revision.tidied_content:
            Revision.objects.filter(pk=pk).update(tidied_content=tidied_content)
        # return the errors so we can look them up in the Celery task result
        return errors


@task
@skip_in_maintenance_mode
def delete_old_documentspamattempt_data(days=30):
    """Delete old DocumentSpamAttempt.data, which contains PII.

    Also set review to REVIEW_UNAVAILABLE.
    """
    older = datetime.now() - timedelta(days=30)
    dsas = DocumentSpamAttempt.objects.filter(created__lt=older).exclude(
        data__isnull=True
    )
    dsas_reviewed = dsas.exclude(review=DocumentSpamAttempt.NEEDS_REVIEW)
    dsas_unreviewed = dsas.filter(review=DocumentSpamAttempt.NEEDS_REVIEW)
    dsas_reviewed.update(data=None)
    dsas_unreviewed.update(data=None, review=DocumentSpamAttempt.REVIEW_UNAVAILABLE)


@task
@skip_in_maintenance_mode
def delete_logs_for_purged_documents():
    """Delete DocumentDeletionLogs for purged documents."""
    for ddl in DocumentDeletionLog.objects.all():
        doc = Document.admin_objects.filter(locale=ddl.locale, slug=ddl.slug)
        if not doc.exists():
            ddl.delete()<|MERGE_RESOLUTION|>--- conflicted
+++ resolved
@@ -24,7 +24,8 @@
 from .constants import (
     EXPERIMENT_TITLE_PREFIX,
     LEGACY_MINDTOUCH_NAMESPACES,
-    NOINDEX_SLUG_STARTS)
+    NOINDEX_SLUG_STARTS,
+)
 from .events import first_edit_email
 from .exceptions import PageMoveError
 from .models import (
@@ -387,13 +388,9 @@
     queryset = queryset.exclude(current_revision__isnull=True,)
     q = Q(slug__startswith=EXPERIMENT_TITLE_PREFIX)
     for legacy_mindtouch_namespace in LEGACY_MINDTOUCH_NAMESPACES:
-<<<<<<< HEAD
-        q |= Q(slug__startswith='{}:'.format(legacy_mindtouch_namespace))
+        q |= Q(slug__startswith="{}:".format(legacy_mindtouch_namespace))
     for slug_start in NOINDEX_SLUG_STARTS:
         q |= Q(slug__startswith=slug_start)
-=======
-        q |= Q(slug__startswith="{}:".format(legacy_mindtouch_namespace))
->>>>>>> 345c5412
     queryset = queryset.exclude(q)
 
     # We have to make the queryset ordered. Otherwise the GenericSitemap
