--- conflicted
+++ resolved
@@ -207,19 +207,11 @@
             "locale": locale,
         }
         logging.error(message)
-<<<<<<< HEAD
         send_mail_retrying(
-            'Page move failed',
-            textwrap.dedent(message),
-            settings.DEFAULT_FROM_EMAIL,
-            [user.email]
-=======
-        send_mail(
             "Page move failed",
             textwrap.dedent(message),
             settings.DEFAULT_FROM_EMAIL,
             [user.email],
->>>>>>> 655ffcc8
         )
         transaction.set_autocommit(True)
         return
@@ -243,19 +235,11 @@
             "message": e.message,
         }
         logging.error(message)
-<<<<<<< HEAD
         send_mail_retrying(
-            'Page move failed',
-            textwrap.dedent(message),
-            settings.DEFAULT_FROM_EMAIL,
-            [user.email]
-=======
-        send_mail(
             "Page move failed",
             textwrap.dedent(message),
             settings.DEFAULT_FROM_EMAIL,
             [user.email],
->>>>>>> 655ffcc8
         )
         transaction.set_autocommit(True)
         return
@@ -274,19 +258,11 @@
             "info": e,
         }
         logging.error(message)
-<<<<<<< HEAD
         send_mail_retrying(
-            'Page move failed',
-            textwrap.dedent(message),
-            settings.DEFAULT_FROM_EMAIL,
-            [user.email]
-=======
-        send_mail(
             "Page move failed",
             textwrap.dedent(message),
             settings.DEFAULT_FROM_EMAIL,
             [user.email],
->>>>>>> 655ffcc8
         )
         transaction.set_autocommit(True)
         return
@@ -340,16 +316,7 @@
         }
     )
 
-<<<<<<< HEAD
-    send_mail_retrying(
-        subject,
-        message,
-        settings.DEFAULT_FROM_EMAIL,
-        [user.email]
-    )
-=======
-    send_mail(subject, message, settings.DEFAULT_FROM_EMAIL, [user.email])
->>>>>>> 655ffcc8
+    send_mail_retrying(subject, message, settings.DEFAULT_FROM_EMAIL, [user.email])
 
 
 @task
