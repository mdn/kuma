--- conflicted
+++ resolved
@@ -10,12 +10,7 @@
 from django.db import transaction
 
 from kuma.core.decorators import skip_in_maintenance_mode
-<<<<<<< HEAD
 from kuma.core.utils import chunked, send_mail_retrying
-=======
-from kuma.core.utils import send_mail_retrying
-from kuma.search.models import Index
->>>>>>> eec62d12
 from kuma.users.models import User
 
 from .events import first_edit_email
@@ -28,11 +23,6 @@
     Revision,
     RevisionIP,
 )
-<<<<<<< HEAD
-from .utils import tidy_content
-=======
-from .search import WikiDocumentType
->>>>>>> eec62d12
 
 
 log = logging.getLogger("kuma.wiki.tasks")
@@ -303,86 +293,6 @@
     first_edit_email(revision).send()
 
 
-<<<<<<< HEAD
-@task(rate_limit="120/m")
-@skip_in_maintenance_mode
-def tidy_revision_content(pk, refresh=True):
-    """
-    Run tidy over the given revision's content and save it to the
-    tidy_content field if the content is not equal to the current value.
-
-    :arg pk: Primary key of `Revision` whose content needs tidying.
-    """
-    try:
-        revision = Revision.objects.get(pk=pk)
-    except Revision.DoesNotExist as exc:
-        # Retry in 2 minutes
-        log.error("Tidy was unable to get revision id: %d. Retrying.", pk)
-        tidy_revision_content.retry(countdown=60 * 2, max_retries=5, exc=exc)
-    else:
-        if revision.tidied_content and not refresh:
-            return
-        tidied_content, errors = tidy_content(revision.content)
-        if tidied_content != revision.tidied_content:
-            Revision.objects.filter(pk=pk).update(tidied_content=tidied_content)
-        # return the errors so we can look them up in the Celery task result
-        return errors
-=======
-@task
-@skip_in_maintenance_mode
-def index_documents(ids, index_pk, reraise=False):
-    """
-    Index a list of documents into the provided index.
-
-    :arg ids: Iterable of `Document` pks to index.
-    :arg index_pk: The `Index` pk of the index to index into.
-    :arg reraise: False if you want errors to be swallowed and True
-        if you want errors to be thrown.
-
-    .. Note::
-
-       This indexes all the documents in the chunk in one single bulk
-       indexing call. Keep that in mind when you break your indexing
-       task into chunks.
-
-    """
-    from kuma.wiki.models import Document
-
-    cls = WikiDocumentType
-    es = cls.get_connection("indexing")
-    index = Index.objects.get(pk=index_pk)
-
-    objects = Document.objects.filter(id__in=ids)
-    documents = []
-    for obj in objects.select_related("parent").prefetch_related("tags"):
-        try:
-            documents.append(cls.from_django(obj))
-        except Exception:
-            log.exception("Unable to extract/index document (id: %d)", obj.id)
-            if reraise:
-                raise
-
-    if documents:
-        cls.bulk_index(documents, id_field="id", es=es, index=index.prefixed_name)
-
-
-@task
-@skip_in_maintenance_mode
-def unindex_documents(ids, index_pk):
-    """
-    Delete a list of documents from the provided index.
-
-    :arg ids: Iterable of `Document` pks to remove.
-    :arg index_pk: The `Index` pk of the index to remove items from.
-    """
-    cls = WikiDocumentType
-    es = cls.get_connection("indexing")
-    index = Index.objects.get(pk=index_pk)
-
-    cls.bulk_delete(ids, es=es, index=index.prefixed_name)
->>>>>>> eec62d12
-
-
 @task
 @skip_in_maintenance_mode
 def delete_old_documentspamattempt_data(days=30):
