{
  "name": "kuma",
  "version": "0.1.0",
  "description": "The project that powers MDN.",
  "private": true,
  "repository": {
    "type": "git",
    "url": "https://github.com/mozilla/kuma.git"
  },
  "author": "Mozilla",
  "license": "MPL",
  "bugs": {
    "url": "https://bugzilla.mozilla.org/"
  },
  "scripts": {
    "stylelint": "./node_modules/.bin/stylelint \"kuma/static/styles/**/*.scss\"",
    "eslint": "./node_modules/.bin/eslint kuma/",
    "optim:svg": "svgo jinja2/includes/icons/* --disable={removeViewBox,removeTitle} --multipass --pretty",
    "precommit": "npm run eslint && npm run stylelint"
  },
  "dependencies": {
    "clean-css": "3.4.28",
    "node-sass": "4.9.2",
    "stylelint": "9.3.0",
    "eslint": "5.1.0",
    "uglify-js": "2.8.29"
  },
  "devDependencies": {
<<<<<<< HEAD
    "eslint": "^3.19.0",
    "gulp": "^3.9.1",
    "gulp-postcss": "^7.0.1",
    "gulp-sass": "^3.1.0",
    "gulp-stylelint": "^3.9.0",
    "gulp-watch": "^4.3.6",
    "husky": "^0.13.3",
    "postcss-selector-matches": "^3.0.1",
    "svgo": "^1.0.5"
=======
    "gulp": "3.9.1",
    "gulp-sass": "4.0.1",
    "gulp-stylelint": "7.0.0",
    "gulp-watch": "5.0.0",
    "husky": "0.14.3",
    "svgo": "1.0.5"
>>>>>>> 0d5151a1
  }
}<|MERGE_RESOLUTION|>--- conflicted
+++ resolved
@@ -26,23 +26,13 @@
     "uglify-js": "2.8.29"
   },
   "devDependencies": {
-<<<<<<< HEAD
-    "eslint": "^3.19.0",
-    "gulp": "^3.9.1",
-    "gulp-postcss": "^7.0.1",
-    "gulp-sass": "^3.1.0",
-    "gulp-stylelint": "^3.9.0",
-    "gulp-watch": "^4.3.6",
-    "husky": "^0.13.3",
-    "postcss-selector-matches": "^3.0.1",
-    "svgo": "^1.0.5"
-=======
     "gulp": "3.9.1",
+    "gulp-postcss": "7.0.1",
     "gulp-sass": "4.0.1",
     "gulp-stylelint": "7.0.0",
     "gulp-watch": "5.0.0",
     "husky": "0.14.3",
+    "postcss-selector-matches": "3.0.1",
     "svgo": "1.0.5"
->>>>>>> 0d5151a1
   }
 }