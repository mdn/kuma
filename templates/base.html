{% macro page_title_macro(t) %}
{% block title %}{{ _('Mozilla Developer Network') }}{% endblock %}
{% endmacro %}

{% macro site_css() %}
  {% block site_css %}
      <!--[if !IE 6]><!-->
      {{ css('mdn') }}
      {% for style in styles %}
        {{ css(style) }}
      {% endfor %}
      <!--<![endif]-->
      <!--[if IE]><link rel="stylesheet" type="text/css" media="all" href="{{ MEDIA_URL }}css/ie.css" /><![endif]-->
      <!--[if lte IE 7]><link rel="stylesheet" type="text/css" media="all" href="{{ MEDIA_URL }}css/ie7.css" /><![endif]-->
      <!--[if lte IE 6]><link rel="stylesheet" type="text/css" media="all" href="{{ MEDIA_URL }}css/ie6.css" /><![endif]-->
      <link rel="stylesheet" type="text/css" href="{{ MEDIA_URL }}css/libs/font-awesome/css/font-awesome.min.css" />
      <link rel="stylesheet" type="text/css" media="print" href="{{ MEDIA_URL }}css/mdn-print.css" />
      <link rel="stylesheet" href="//mozorg.cdn.mozilla.net/media/css/tabzilla-min.css" />
      
      <link rel="search" type="application/opensearchdescription+xml" href="{{ settings.SITE_URL }}/{{ request.locale }}/search/xml" title="{{ _('Mozilla Developer Network') }}" />
      

      {% if waffle.flag('redesign') %}
        {{ css('redesign-main') }}
      {% endif %}

  {% endblock %}
{% endmacro %}

{% macro extrahead() %}
{% block extrahead %}{% endblock %}
{% endmacro %}

{% macro pageid() %}
{% block pageid %}{% endblock %}
{% endmacro %}

{% macro bodyclass() %}
{% block bodyclass %}{% endblock %}
{% endmacro %}

{% macro page_content() %}
{% block content %}{% endblock %}
{% endmacro %}

{% macro site_js() %}
  {% block site_js %}
      <script src="//mozorg.cdn.mozilla.net/{{ request.locale }}/tabzilla/tabzilla.js" async></script>
      <script src="//www.google.com/jsapi" type="text/javascript"></script>
      <script src="https://login.persona.org/include.js" type="text/javascript"></script>
      {{ js('mdn') }}
      {% for script in scripts %}
        {{ js(script) }}
      {% endfor %}
      {% if waffle.flag('redesign') %}
        {{ js('redesign-main') }}
      {% endif %}
      <script type="text/javascript">
        // Event tracking for the new menu
        $(function() {
          $('#nav-main').on('click', 'a', function(e) {
            window._gaq && _gaq.push(['_trackEvent', 'Menu', 'Click', e.target.innerHTML, e.target.href]);
          });
        });
      </script>
  {% endblock %}
{% endmacro %}

{% macro page_js() %}
  {% block js %}{% endblock %}
{% endmacro %}





{% from "includes/common_macros.html" import optimizely_script with context %}






{% if waffle.flag('redesign') %}


<!DOCTYPE html>
<html lang="{{ LANG }}" dir="{{ DIR }}" id="developer-mozilla-org" xmlns:fb="http://www.facebook.com/2008/fbml" xmlns:og="http://ogp.me/ns#" class="redesign">
<head>
  <title>{{ page_title_macro() }}</title>

  {{ site_css() }}
  
  <link rel="stylesheet" type="text/css" media="print" href="{{ MEDIA_URL }}redesign/css/print.css" />

  <meta charset="utf-8">
  <meta name="robots" content="index, follow">
  <link rel="home" href="{{ url('home') }}">
  <link rel="copyright" href="#copyright">
  <link rel="shortcut icon" href="{{ MEDIA_URL }}img/favicon.ico">

  <!--[if IE]>
  <meta http-equiv="imagetoolbar" content="no" />
  <meta http-equiv="X-UA-Compatible" content="IE=Edge" />
  <script src="{{ settings.SITE_URL }}{{ MEDIA_URL }}js/libs/html5.js"></script>
  <![endif]-->

  {% include "includes/config.html" %}

  {{ extrahead() }}

  {% if not is_sphinx %}
    {% include "includes/google_analytics.html" %}
  {% endif %}
</head>
<body id="{{ pageid() }}" class="html-{{ DIR }} {{ bodyclass() }}" role="document">

  <!-- Header -->
  <header id="main-header"><div class="center">
    
    <a href="/" class="logo">{{ _('Mozilla Developer Network') }}</a>

    <nav id="main-nav"><ul><li><a href="">{{ _('Projects') }}</a>

        <div class="submenu">
          <div class="submenu-column">
            <div class="title">{{ _('Hot Right Now') }}</div>
            <ul>
              <li><a href="">Build the web for beginners again</a></li>
              <li><a href="">Build the web for beginners again</a></li>
              <li><a href="">Build the web for beginners again</a></li>
              <li><a href="">Build the web for beginners again</a></li>
            </ul>
          </div><div class="submenu-column">
            <div class="title">{{ _('Hot Right Now') }}</div>
            <ul>
              <li><a href="">Build the web for beginners again</a></li>
              <li><a href="">Build the web for beginners again</a></li>
              <li><a href="">Build the web for beginners again</a></li>
              <li><a href="">Build the web for beginners again</a></li>
            </ul>
          </div>
        </div>
      </li><li><a href="">{{ _('Tools') }}</a>

        <div class="submenu">
          <div class="submenu-column">
            <div class="title">{{ _('Hot Right Now') }}</div>
            <ul>
              <li><a href="">Build the web for beginners again</a></li>
              <li><a href="">Build the web for beginners again</a></li>
              <li><a href="">Build the web for beginners again</a></li>
              <li><a href="">Build the web for beginners again</a></li>
            </ul>
          </div><div class="submenu-column">
            <div class="title">{{ _('Hot Right Now') }}</div>
            <ul>
              <li><a href="">Build the web for beginners again</a></li>
              <li><a href="">Build the web for beginners again</a></li>
              <li><a href="">Build the web for beginners again</a></li>
              <li><a href="">Build the web for beginners again</a></li>
            </ul>
          </div>
        </div>
      </li><li>
        <a href="{{ url('learn') }}">{{ _('Learn') }}</a>

        <div class="submenu">
          <div class="submenu-column">
            <div class="title">{{ _('Hot Right Now') }}</div>
            <ul>
              <li><a href="">Build the web for beginners again</a></li>
              <li><a href="">Build the web for beginners again</a></li>
              <li><a href="">Build the web for beginners again</a></li>
              <li><a href="">Build the web for beginners again</a></li>
            </ul>
          </div><div class="submenu-column">
            <div class="title">{{ _('Hot Right Now') }}</div>
            <ul>
              <li><a href="">Build the web for beginners again</a></li>
              <li><a href="">Build the web for beginners again</a></li>
              <li><a href="">Build the web for beginners again</a></li>
              <li><a href="">Build the web for beginners again</a></li>
            </ul>
          </div>
        </div>
      </li><li><a href="{{ url('demos') }}">{{ _('Demos') }}</a></li><li><form action="{{ url('search') }}">
        <div class="search-wrap">
          <input type="search" name="q" placeholder="{{ _('Search') }}" />
          <i class="icon-search"></i>
          <button type="submit">{{ _('Search') }}</button>
        </div>
<<<<<<< HEAD
      </form></li></ul></nav>
=======
      </form></li>
    </ul></nav>

    {% include "includes/login.html" %}

    <a href="//www.mozilla.org/" id="tabzilla">mozilla</a>
    
>>>>>>> 5e557333
  </div></header>

  <!-- Banner here, if present.  Usually from zone landing -->
  {% block masthead %}{% endblock %}
  
  <!-- Content will go here -->
  <main><div class="center">
  {{ page_content() }}
  </div></main>


  <!-- Footer -->
  <footer>

  </footer>

  <!-- Site JavaScript -->
  <script src="{{ url('jsi18n') }}build:{{ BUILD_ID_JS }}"></script>

  {{ site_js() }}
  {{ page_js() }}
  <script src="/{{ request.locale }}/waffles.js" async></script>
</body>
</html>














{% else %}














<!DOCTYPE html>
<html lang="{{ LANG }}" dir="{{ DIR }}" id="developer-mozilla-org" xmlns:fb="http://www.facebook.com/2008/fbml" xmlns:og="http://ogp.me/ns#">
<head>
  {% if not is_sphinx %}
    {{ optimizely_script() }}
  {% endif %}
  <title>{{ page_title_macro() }}</title>
  
  <meta charset="utf-8">
  <meta name="robots" content="index, follow">
  <link rel="home" href="{{ url('home') }}">
  <link rel="copyright" href="#copyright">
  <link rel="shortcut icon" href="{{ MEDIA_URL }}img/favicon.ico">

  {{ site_css() }}

  <!--[if IE]>
  <meta http-equiv="imagetoolbar" content="no">
  <meta http-equiv="X-UA-Compatible" content="IE=Edge">
  <script src="{{ settings.SITE_URL }}/{{ MEDIA_URL }}js/libs/html5.js"></script>
  <![endif]-->

  {% include "includes/config.html" %}

  {{ extrahead() }}

  {% if not is_sphinx %}
    {% include "includes/google_analytics.html" %}
  {% endif %}
</head>

<body id="{{ pageid() }}" class="html-{{ DIR }} {{ bodyclass() }}" role="document">
<!--[if lte IE 8]>
<noscript><div class="global-notice">
{% trans %}
<p><strong>Warning:</strong> The Mozilla Developer Network website employs emerging web standards that may not be fully supported in some versions of Microsoft Internet Explorer. You can improve your experience of this website by enabling JavaScript.</p>
{% endtrans %}
</div></noscript>
<![endif]-->
  <header id="masthead" class="{% block headerclass %}minor{% endblock %} new-menu">
    <div class="wrap">
      <ul id="nav-access">
        <li><a href="#language">{{ _('Select language') }}</a></li>
        {% if not is_sphinx %}
          <li><a href="#q">{{ _('Skip to search') }}</a></li>
        {% endif %}
        <li><a href="#content">{{ _('Skip to main content') }}</a></li>
      </ul>
    
      <div id="branding">
        {% block headerlogo %}
        <div id="logo"><a href="{{ url('home') }}"><img src="{{ MEDIA_URL }}img/mdn-logo-sm.png" alt="{{ _('Mozilla Developer Network') }}" title="{{ _('Mozilla Developer Network') }}" width="62" height="71"> {{ _('Mozilla Developer Network') }}</a></div>
        {% endblock %}
      </div>
      
      {% block headernav %}
        <nav id="nav">
          <ul id="nav-main" role="menubar">
            <li id="nav-main-docs" class="menu" rel="menuitem"><a href="#nav-sub-docs" class="toggle" aria-haspopup="true" aria-labelledby="nav-main-docs" title="{{ _('Read Documentation') }}">{{ _('Read<br /><em>Docs</em>') }}</a>
              <div id="nav-sub-docs" class="sub-menu" aria-hidden="true">
                <ul>
                  <li>
                    <ul>

                      <li><a href="{{ devmo_url('Web/HTML') }}?menu">{{ _('HTML') }}</a></li>
                      <li><a href="{{ devmo_url('Web/CSS') }}?menu">{{ _('CSS') }}</a></li>
                      <li><a href="{{ devmo_url('Web/JavaScript') }}?menu">{{ _('JavaScript') }}</a></li>
                      <li><a href="{{ devmo_url('Web/Guide/Graphics') }}?menu">{{ _('Graphics') }}</a></li>
                      <li><a href="{{ devmo_url('Web/API') }}?menu">{{ _('APIs / DOM') }}</a></li>
                      <li><a href="{{ devmo_url('Web/Apps') }}?menu">{{ _('Apps') }}</a></li>
                      <li><a href="{{ devmo_url('tools') }}?menu">{{ _('Dev Tools') }}</a></li>
                      <li><a href="{{ devmo_url('Web/MathML') }}?menu">{{ _('MathML') }}</a></li>
                    </ul>
                  </li>
                  <li>
                    <ul>
                      <li><a href="{{ devmo_url('Web/Tutorials') }}?menu">{{ _('Tutorials') }}</a></li>
                      <li><a href="{{ devmo_url('Web/Reference') }}?menu">{{ _('References') }}</a></li>
                      <li><a href="{{ devmo_url('Web/Guide') }}?menu">{{ _('Developer Guides') }}</a></li>
                      <li><a href="{{ devmo_url('Accessibility') }}?menu">{{ _('Accessibility') }}</a></li>
                      <li><a href="{{ url('demos') }}?menu">{{ _('Demos') }}</a></li>
                      <li><br /><br /><a href="{{ url('docs') }}?menu">{{ _('...more docs') }}</a></li>
                    </ul>
                  </li>
                </ul>
              </div>
            </li>
            <li id="nav-main-apps"><a href="https://marketplace.firefox.com/developers/?menu">{{ _('Make<br /><em>Apps</em>') }}</a>
            </li>
            <li id="nav-main-firefox" class="menu" role="menuitem"><a href="#nav-sub-firefox" class="firefox toggle" aria-haspopup="true" aria-labelledby="nav-main-firefox">{{ _('Build & Use<br /><em>Firefox</em>') }}</a>
              <ul id="nav-sub-firefox" class="sub-menu">
                <li><a href="{{ devmo_url('Mozilla/Firefox_OS') }}?menu">{{ _('Firefox OS') }}</a></li>
                <li><a href="{{ devmo_url('Mozilla/Firefox') }}?menu">{{ _('Firefox Desktop') }}</a></li>
                <li><a href="{{ devmo_url('Mozilla/Mobile') }}?menu">{{ _('Mobile') }}</a></li>
                <li><a href="{{ devmo_url('Mozilla/Add-ons') }}?menu">{{ _('Add-ons') }}</a></li>
              </ul>
            </li>
            <li id="nav-main-demos" role="menuitem"><a href="{{ url('demos') }}?menu" class="demos">{{ _('See & Submit<br /><em>Demos</em>') }}</a></li>
            <li id="nav-main-community" class="menu" role="menuitem"><a href="#nav-sub-community" class="community toggle" aria-haspopup="true" aria-labelledby="nav-main-community">{{ _('Get<br /><em>Involved</em>') }}</a>
              <ul id="nav-sub-community" class="sub-menu">
                <li><a href="{{ devmo_url('Project:MDN/Contributing/Join_the_community') }}?menu">{{ _('Join the Community') }}</a></li>
                <li><a href="{{ devmo_url('Project:MDN/Contributing') }}?menu">{{ _('Contribute to MDN') }}</a></li>
                <li><a href="{{ url('events') }}?menu">{{ _('Events') }}</a></li>
                <li><a href="{{ devmo_url('Project:MDN/Contributing/Follow_what_s_happening') }}?menu">{{ _('Tweets, Blogs, and More') }}</a></li>
              </ul>
            </li>
          </ul>
        </nav>

      {% endblock %}
      
      {% if not is_sphinx %}
      {% include "includes/login.html" %}
      
      <form id="site-search" method="get" action="http://www.google.com/search"
              data-url="{{ url('search') }}">
        <p>
          <input type="search" role="search" placeholder="{{ _('Search MDN') }}" id="q" name="q" value="{{ query }}">
          <noscript><button type="submit">{{ _('Search') }}</button></noscript>
        </p>
        <input type="hidden" name="sitesearch" value="developer.mozilla.org">
        {% if not waffle.flag('elasticsearch') %}
        <div id="site-search-gg"></div>
        {% endif %}
      </form>
      {% endif %}

      <a href="//www.mozilla.org/" id="tabzilla">mozilla</a>
    </div>
  </header>
{# end head #}

    {{ soapbox_messages(get_soapbox_messages(request.path)) }}
{{ page_content() }}

{# footer #}
<section id="footbar">
<div class="wrap">
  <p>
  {% trans feedback_url=devmo_url('Project:Feedback') %}
  Is MDN helpful to you? Please  <a href="{{ feedback_url }}">share your feedback</a> with us. Or join our  <a id="dev-mdc-link" href="//lists.mozilla.org/listinfo/dev-mdc">mailing list about improving MDN content</a>.
  {% endtrans %}
  </p>
</div>
</section>
<footer id="site-info" class="footer" role="contentinfo">
<div class="wrap">
    <div id="legal">
      <img src="{{ MEDIA_URL }}img/mdn-logo-tiny.png" alt="" width="42" height="48">
      <p id="copyright">&copy; 2005 - {{ thisyear() }} Mozilla Developer Network {{ _('and individual contributors') }}</p>
      <p>
      {% trans copyright_url=devmo_url('Project:Copyrights') %}
      Content is available under <a href="{{ copyright_url }}">these licenses</a>
      {% endtrans %}
      &bull; <a href="{{ devmo_url('Project:About') }}">{{ _('About MDN') }}</a>
      &bull; <a href="//github.com/mozilla/kuma">{{ _('Contribute to the code') }}</a>
      &bull; <a href="//www.mozilla.org/en-US/privacy">{{ _('Privacy Policy') }}</a>
    </div>
    {% if not is_sphinx %}
      {% block lang_switcher %}
          {% include "includes/lang_switcher.html" %}
      {% endblock %}
    {% endif %}
</div>
</footer>

<script src="{{ url('jsi18n') }}build:{{ BUILD_ID_JS }}"></script>

{{ site_js() }}
{{ page_js() }}

<script src="/{{ request.locale }}/waffles.js" type="text/javascript" async></script>
{# end js #}
</body>
</html>



{% endif %} {# ends redesign flag #}<|MERGE_RESOLUTION|>--- conflicted
+++ resolved
@@ -16,9 +16,9 @@
       <link rel="stylesheet" type="text/css" href="{{ MEDIA_URL }}css/libs/font-awesome/css/font-awesome.min.css" />
       <link rel="stylesheet" type="text/css" media="print" href="{{ MEDIA_URL }}css/mdn-print.css" />
       <link rel="stylesheet" href="//mozorg.cdn.mozilla.net/media/css/tabzilla-min.css" />
-      
+
       <link rel="search" type="application/opensearchdescription+xml" href="{{ settings.SITE_URL }}/{{ request.locale }}/search/xml" title="{{ _('Mozilla Developer Network') }}" />
-      
+
 
       {% if waffle.flag('redesign') %}
         {{ css('redesign-main') }}
@@ -90,7 +90,7 @@
   <title>{{ page_title_macro() }}</title>
 
   {{ site_css() }}
-  
+
   <link rel="stylesheet" type="text/css" media="print" href="{{ MEDIA_URL }}redesign/css/print.css" />
 
   <meta charset="utf-8">
@@ -117,7 +117,7 @@
 
   <!-- Header -->
   <header id="main-header"><div class="center">
-    
+
     <a href="/" class="logo">{{ _('Mozilla Developer Network') }}</a>
 
     <nav id="main-nav"><ul><li><a href="">{{ _('Projects') }}</a>
@@ -190,22 +190,16 @@
           <i class="icon-search"></i>
           <button type="submit">{{ _('Search') }}</button>
         </div>
-<<<<<<< HEAD
       </form></li></ul></nav>
-=======
-      </form></li>
-    </ul></nav>
 
     {% include "includes/login.html" %}
 
     <a href="//www.mozilla.org/" id="tabzilla">mozilla</a>
-    
->>>>>>> 5e557333
   </div></header>
 
   <!-- Banner here, if present.  Usually from zone landing -->
   {% block masthead %}{% endblock %}
-  
+
   <!-- Content will go here -->
   <main><div class="center">
   {{ page_content() }}
@@ -261,7 +255,7 @@
     {{ optimizely_script() }}
   {% endif %}
   <title>{{ page_title_macro() }}</title>
-  
+
   <meta charset="utf-8">
   <meta name="robots" content="index, follow">
   <link rel="home" href="{{ url('home') }}">
@@ -302,13 +296,13 @@
         {% endif %}
         <li><a href="#content">{{ _('Skip to main content') }}</a></li>
       </ul>
-    
+
       <div id="branding">
         {% block headerlogo %}
         <div id="logo"><a href="{{ url('home') }}"><img src="{{ MEDIA_URL }}img/mdn-logo-sm.png" alt="{{ _('Mozilla Developer Network') }}" title="{{ _('Mozilla Developer Network') }}" width="62" height="71"> {{ _('Mozilla Developer Network') }}</a></div>
         {% endblock %}
       </div>
-      
+
       {% block headernav %}
         <nav id="nav">
           <ul id="nav-main" role="menubar">
@@ -364,10 +358,10 @@
         </nav>
 
       {% endblock %}
-      
+
       {% if not is_sphinx %}
       {% include "includes/login.html" %}
-      
+
       <form id="site-search" method="get" action="http://www.google.com/search"
               data-url="{{ url('search') }}">
         <p>
