--- conflicted
+++ resolved
@@ -76,7 +76,7 @@
 		          {% for translation in document.other_translations %}
 		            <li><a rel="internal" href="{{ url('wiki.document', translation.full_path, locale=translation.locale) }}" title="{{ translation.title }}">{{ translation.language }}</a></li>
 		          {% endfor %}
-		          
+
 		          {% if document.is_localizable %}
 		            <li><a href="{{ translate_url }}">{{ _('Add translation') }}</a></li>
 		          {% endif %}
@@ -158,37 +158,13 @@
 				</div>
 				{% endif %}
 
-<<<<<<< HEAD
-			{% if toc_html %}
-			<!-- table of contents -->
-			<div id="toc" class="toc toggleable">
-				<a href="#toc" class="title toggler">{{ _('In This Article') }}<i></i></a>
-				<ol class="toggle-container">
-					{{ toc_html|safe }}
-				</ol>
-			</div>
-			{% endif %}
-
-			{% if tags|length %}
-			<!-- tags if present -->
-			<div class="tag-attach-list tags">
-				<i class="icon-tags"></i>
-				<ul class="tag-list">{% for tag in tags %}<li><a href="{{url('wiki.tag', tag.name)}}">{{ tag.name }}</a></li>{% endfor %}</ul>
-			</div>
-			{% endif %}
-=======
-				{% if tags|length %}
-				<!-- tags if present -->
-				<div class="tag-attach-list tags">
-					<i class="icon-tags"></i>
-					<ul class="tag-list">
-						{% for tag in tags %}
-						<li><a href="{{url('wiki.tag', tag.name)}}">{{ tag.name }}</a></li>
-						{% endfor %}
-					</ul>
-				</div>
-				{% endif %}
->>>>>>> 5e557333
+  			{% if tags|length %}
+  			<!-- tags if present -->
+  			<div class="tag-attach-list tags">
+  				<i class="icon-tags"></i>
+  				<ul class="tag-list">{% for tag in tags %}<li><a href="{{url('wiki.tag', tag.name)}}">{{ tag.name }}</a></li>{% endfor %}</ul>
+  			</div>
+  			{% endif %}
 
 				{% if num_attachments %}
 				<!-- attachment list, if present -->
