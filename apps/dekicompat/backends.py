--- conflicted
+++ resolved
@@ -11,9 +11,6 @@
 
 from devmo.models import UserProfile
 
-<<<<<<< HEAD
-log = commonware.log.getLogger('kuma.dekicompat')
-=======
 # HACK: Using thread local to retain the authtoken used for Deki API requests
 # on login
 try:
@@ -22,8 +19,7 @@
     from django.utils._threading_local import local
 _thread_locals = local()
 
-log = commonware.log.getLogger('mdn.dekicompat')
->>>>>>> de10cdb4
+log = commonware.log.getLogger('kuma.dekicompat')
 
 
 class DekiUserBackend(object):
