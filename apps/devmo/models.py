--- conflicted
+++ resolved
@@ -440,6 +440,7 @@
             diff=self.rc_revision,
         )))
 
+
 def parse_date(date_str):
     try:
         parsed_date = datetime.strptime(date_str, "%m/%d/%Y")
@@ -450,20 +451,17 @@
 
 
 FIELD_MAP = {
-    "date": ["Start Date",None, parse_date],
-    "end_date": ["End Date",None, parse_date],
-    "conference": ["Conference",None],
-    "conference_link": ["Link",None],
-    "location": ["Location",None],
-<<<<<<< HEAD
-    "people": ["Attendees",None],
-=======
-    "people": ["Who",None],
->>>>>>> bb797d49
-    "description": ["Description",None],
-    "done": ["Done",None],
-    "materials": ["Materials URL",None],
+    "date": ["Start Date", None, parse_date],
+    "end_date": ["End Date", None, parse_date],
+    "conference": ["Conference", None],
+    "conference_link": ["Link", None],
+    "location": ["Location", None],
+    "people": ["Attendees", None],
+    "description": ["Description", None],
+    "done": ["Done", None],
+    "materials": ["Materials URL", None],
 }
+
 
 def parse_header_line(header_line):
     for field_name in FIELD_MAP.keys():
@@ -473,12 +471,7 @@
                 FIELD_MAP[field_name][1] = header_line.index(field[0])
             except IndexError:
                 FIELD_MAP[field_name][1] = ''
-<<<<<<< HEAD
-=======
-            except ValueError:
-                FIELD_MAP[field_name][1] = ''
-
->>>>>>> bb797d49
+
 
 class Calendar(ModelBase):
     """The Calendar spreadsheet"""
@@ -501,7 +494,7 @@
         for field_name in FIELD_MAP.keys():
             field = FIELD_MAP[field_name]
             if len(doc_row) > field[1]:
-               field_value = doc_row[field[1]]
+                field_value = doc_row[field[1]]
             else:
                 field_value = ''
             if len(field) >= 3 and callable(field[2]):
