import csv
from os.path import dirname
from datetime import datetime

from mock import patch
from nose.tools import assert_equal, with_setup, assert_false, eq_, ok_
from nose.plugins.attrib import attr
from pyquery import PyQuery as pq
import test_utils

from django.contrib.auth.models import User

from devmo.models import Calendar, Event, UserProfile, UserDocsActivityFeed

from dekicompat.backends import DekiUser, DekiUserBackend


APP_DIR = dirname(dirname(__file__))
MOZILLA_PEOPLE_EVENTS_CSV = '%s/fixtures/Mozillapeopleevents.csv' % APP_DIR
USER_DOCS_ACTIVITY_FEED_XML = ('%s/fixtures/user_docs_activity_feed.xml' %
                               APP_DIR)
XSS_CSV = '%s/fixtures/xss.csv' % APP_DIR
BAD_DATE_CSV = '%s/fixtures/bad_date.csv' % APP_DIR


class TestCalendar(test_utils.TestCase):
    fixtures = ['devmo_calendar.json']

    def setUp(self):
        self.cal = Calendar.objects.get(shortname='devengage_events')
        self.event = Event(date="2011-06-17", conference="Web2Day",
                           location="Nantes, France",
                           people="Christian Heilmann",
                           description="TBD", done="no", calendar=self.cal)
        self.event.save()

    def test_reload_bad_url_does_not_delete_data(self):
        self.cal.url = 'bad'
        success = self.cal.reload()
        ok_(success == False)
        ok_(Event.objects.all()[0].conference == 'Web2Day')
        self.cal.url = 'http://test.com/testcalspreadsheet'
        success = self.cal.reload()
        ok_(success == False)
        ok_(Event.objects.all()[0].conference == 'Web2Day')

    def test_reload_from_csv_data(self):
        self.cal.reload(data=csv.reader(open(MOZILLA_PEOPLE_EVENTS_CSV, 'rb')))
        # check total
        assert_equal(33, len(Event.objects.all()))
        # spot-check
        ok_(Event.objects.get(conference='StarTechConf'))

    def test_reload_from_csv_data_blank_end_date(self):
        self.cal.reload(data=csv.reader(open(MOZILLA_PEOPLE_EVENTS_CSV, 'rb')))
        event = Event.objects.get(conference='Monash University')
        ok_(event)
        eq_(event.date, event.end_date)

    def test_reload_end_date_determines_done(self):
        self.cal.reload(data=csv.reader(open(MOZILLA_PEOPLE_EVENTS_CSV, 'rb')))
        # no matter what done column says, events should be done
        # by virtue of the end date
        event = Event.objects.get(conference='Confoo')
        ok_(event)
        eq_(True, event.done)
        event = Event.objects.get(conference='TECH4AFRICA')
        ok_(event)
        eq_(False, event.done)

    def test_bad_date_column_skips_row(self):
        self.cal.reload(data=csv.reader(open(BAD_DATE_CSV, 'rb')))
        # check total - should still have the good row
        assert_equal(1, len(Event.objects.all()))
        # spot-check
        ok_(Event.objects.get(conference='StarTechConf'))

    def test_html_santiziation(self):
        self.cal.reload(data=csv.reader(open(XSS_CSV, 'rb')))
        # spot-check
        eq_('&lt;script&gt;alert("ruh-roh");&lt;/script&gt;Brendan Eich',
            Event.objects.get(conference="Texas JavaScript").people)


class TestUserProfile(test_utils.TestCase):
    fixtures = ['test_users.json']

    def setUp(self):
        pass

    @attr('websites')
    def test_websites(self):
        """A list of websites can be maintained on a UserProfile"""
        user = User.objects.get(username='testuser')
        profile = UserProfile.objects.get(user=user)

        # Property should start off as an empty dict()
        sites = profile.websites
        eq_({}, sites)

        # Assemble a set of test sites.
        test_sites = dict(
            website='http://example.com',
            twitter='http://twitter.com/lmorchard',
            github='http://github.com/lmorchard',
            stackoverflow='http://stackoverflow.com/users/lmorchard',
        )

        # Try a mix of assignment cases for the websites property
        sites['website'] = test_sites['website']
        sites['bad'] = 'bad'
        del sites['bad']
        profile.websites['twitter'] = test_sites['twitter']
        profile.websites.update(dict(
            github=test_sites['github'],
            stackoverflow=test_sites['stackoverflow'],
        ))

        # Save and make sure a fresh fetch works as expected
        profile.save()
        p2 = UserProfile.objects.get(user=user)
        eq_(test_sites, p2.websites)

        # One more set-and-save to be sure this survives a round-trip
        test_sites['google'] = 'http://google.com'
        p2.websites['google'] = test_sites['google']
        p2.save()
        p3 = UserProfile.objects.get(user=user)
        eq_(test_sites, p3.websites)

    @attr('docs_activity')
    def test_user_docs_activity_url(self):
        """Can build the API URL for a user docs activity feed"""
        username = "Sheppy"
        url = UserDocsActivityFeed(username=username).feed_url_for_user()
        ok_(url.endswith('/@api/deki/users/=%s/feed?format=raw' % username))

    @attr('bug689203')
    def test_activity_url_bug689203(self):
        try:
            username = u"She\xeappy"
            url = UserDocsActivityFeed(username=username).feed_url_for_user()
        except KeyError, e:
            ok_(False, "No KeyError should be thrown")

    @attr('docs_activity')
    @patch('devmo.models.UserDocsActivityFeed.fetch_user_feed')
    def test_user_docs_activity(self, fetch_user_feed):
        fetch_user_feed.return_value = (open(USER_DOCS_ACTIVITY_FEED_XML, 'r')
                                        .read())
        feed = UserDocsActivityFeed(username="Sheppy")
        items = feed.items

        eq_(100, len(items))

        for item in items:

            ok_(hasattr(item, 'rc_id'))
            ok_(hasattr(item, 'rc_comment'))
            ok_(hasattr(item, 'rc_title'))
            ok_(hasattr(item, 'rc_timestamp'))

            ok_(isinstance(item.rc_timestamp, datetime))
            ok_(type(item.rc_revision) is int)

            if 'EDIT' == item.rc_type:
                ok_(item.edit_url is not None)
            if 'NEW' == item.rc_type:
                ok_(item.history_url is None)
                ok_(item.diff_url is None)
            if 'MOVE' == item.rc_type:
                eq_(item.rc_moved_to_title, item.current_title)

    @attr('docs_activity')
    def test_irc_nickname(self):
        """We've added IRC nickname as a profile field. Make sure it shows up."""
        user = User.objects.get(username='testuser')
        profile_from_db = UserProfile.objects.get(user=user)
        ok_(hasattr(profile_from_db, 'irc_nickname'))
<<<<<<< HEAD
        ok_(profile_from_db.irc_nickname == 'testuser')
=======
        ok_(profile_from_db.irc_nickname == 'ircuser')

    def test_unicode_email_gravatar(self):
        """Bug 689056: Unicode characters in email addresses shouldn't break
        gravatar URLs"""
        (user, deki_user, profile) = self._create_profile()
        user.email = u"Someguy Dude\xc3\xaas Lastname"
        try:
            g = profile.gravatar
        except UnicodeEncodeError:
            ok_(False, "There should be no UnicodeEncodeError")

    def _create_profile(self):
        """Create a user, deki_user, and a profile for a test account"""
        user = User.objects.create_user('tester23', 'tester23@example.com',
                                        'trustno1')

        deki_user = DekiUser(id=0, username='tester23',
                             fullname='Tester Twentythree',
                             email='tester23@example.com',
                             gravatar='', profile_url=None)

        profile = UserProfile()
        profile.user = user
        profile.fullname = "Tester Twentythree"
        profile.title = "Spaceship Pilot"
        profile.organization = "UFO"
        profile.location = "Outer Space"
        profile.bio = "I am a freaky space alien."
        profile.irc_nickname = "ircuser"
        profile.save()
>>>>>>> 507f4a20

    def test_locale_timezone_fields(self):
        """We've added locale and timezone fields. Verify defaults."""
        user = User.objects.get(username='testuser')
        profile_from_db = UserProfile.objects.get(user=user)
        ok_(hasattr(profile_from_db, 'locale'))
        ok_(profile_from_db.locale == 'en-US')
        ok_(hasattr(profile_from_db, 'timezone'))
        ok_(str(profile_from_db.timezone) == 'US/Pacific')

    def test_mindtouch_timezone(self):
        user = User.objects.get(username='testuser')
        profile = UserProfile.objects.get(user=user)
        eq_("-08:00", profile.mindtouch_timezone)

    def test_mindtouch_language(self):
        user = User.objects.get(username='testuser')
        profile = UserProfile.objects.get(user=user)
        eq_("en", profile.mindtouch_language)<|MERGE_RESOLUTION|>--- conflicted
+++ resolved
@@ -11,6 +11,7 @@
 from django.contrib.auth.models import User
 
 from devmo.models import Calendar, Event, UserProfile, UserDocsActivityFeed
+from devmo.tests import create_profile
 
 from dekicompat.backends import DekiUser, DekiUserBackend
 
@@ -177,42 +178,18 @@
         user = User.objects.get(username='testuser')
         profile_from_db = UserProfile.objects.get(user=user)
         ok_(hasattr(profile_from_db, 'irc_nickname'))
-<<<<<<< HEAD
         ok_(profile_from_db.irc_nickname == 'testuser')
-=======
-        ok_(profile_from_db.irc_nickname == 'ircuser')
 
     def test_unicode_email_gravatar(self):
         """Bug 689056: Unicode characters in email addresses shouldn't break
         gravatar URLs"""
-        (user, deki_user, profile) = self._create_profile()
+        (user, deki_user, profile) = create_profile()
         user.email = u"Someguy Dude\xc3\xaas Lastname"
         try:
             g = profile.gravatar
         except UnicodeEncodeError:
             ok_(False, "There should be no UnicodeEncodeError")
 
-    def _create_profile(self):
-        """Create a user, deki_user, and a profile for a test account"""
-        user = User.objects.create_user('tester23', 'tester23@example.com',
-                                        'trustno1')
-
-        deki_user = DekiUser(id=0, username='tester23',
-                             fullname='Tester Twentythree',
-                             email='tester23@example.com',
-                             gravatar='', profile_url=None)
-
-        profile = UserProfile()
-        profile.user = user
-        profile.fullname = "Tester Twentythree"
-        profile.title = "Spaceship Pilot"
-        profile.organization = "UFO"
-        profile.location = "Outer Space"
-        profile.bio = "I am a freaky space alien."
-        profile.irc_nickname = "ircuser"
-        profile.save()
->>>>>>> 507f4a20
-
     def test_locale_timezone_fields(self):
         """We've added locale and timezone fields. Verify defaults."""
         user = User.objects.get(username='testuser')
