--- conflicted
+++ resolved
@@ -12,34 +12,7 @@
 except ImportError:
     import Image
 
-<<<<<<< HEAD
-
-# TODO: Allow these to be managed via DB / admin page?
-
-# Currently promoted dev derby
-DEMOS_DEVDERBY_CURRENT_CHALLENGE_TAG = getattr(settings, 'DEMOS_DEVDERBY_CURRENT_CHALLENGE_TAG', 
-    'challenge:2011:september')
-
-# Dev derby choices displayed on submission form
-DEMOS_DEVDERBY_CHALLENGE_CHOICES = getattr(settings, 'DEMOS_DEVDERBY_CHALLENGE_CHOICES', [
-    "challenge:2011:september",
-    "challenge:2011:october",
-    "challenge:2011:november",
-])
-
-# Dev derby tags for previous challenges
-DEMOS_DEVDERBY_PREVIOUS_CHALLENGE_TAGS = getattr(settings, 'DEMOS_DEVDERBY_PREVIOUS_CHALLENGE_TAGS', [
-    "challenge:2011:august",
-    "challenge:2011:july",
-    "challenge:2011:june",
-])
-
-# Tag used to find most recent winner for dev derby
-DEMOS_DEVDERBY_PREVIOUS_WINNER_TAG   = getattr(settings, 'DEMOS_DEVDERBY_PREVIOUS_WINNER_TAG',   
-    'system:challenge:firstplace:2011:august')
-
-=======
->>>>>>> bb797d49
+
 DEMOS_CACHE_NS_KEY = getattr(settings, 'DEMOS_CACHE_NS_KEY', 'demos_listing')
 
 # HACK: For easier L10N, define tag descriptions in code instead of as a DB model
@@ -115,10 +88,7 @@
         "summary": _("Canvas lets you to paint the Web using JavaScript to render 2D shapes, bitmapped images, and advanced graphical effects.  Each <canvas> element provides a graphics context with its own state and methods that make it easy to control and draw in."),
         "description": _("Canvas lets you to paint the Web using JavaScript to render 2D shapes, bitmapped images, and advanced graphical effects.  Each <canvas> element provides a graphics context with its own state and methods that make it easy to control and draw in."),
         "learn_more": [],
-<<<<<<< HEAD
-=======
         "tab_copy": _("Canvas lets you to paint the Web using JavaScript to render 2D shapes, bitmapped images, and advanced graphical effects.  Each <canvas> element provides a graphics context with its own state and methods that make it easy to control and draw in."),
->>>>>>> bb797d49
     },
 
 
