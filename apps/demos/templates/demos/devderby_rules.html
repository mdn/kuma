{% extends "demos/base.html" %}

<<<<<<< HEAD
=======
{% block pageid %}devderby{% endblock %}
>>>>>>> fd5d452b
{% block bodyclass %}section-demos devderby plain{% endblock %}

{% block extrahead %}
    {{ css('devderby') }}
{% endblock %}

{% block title %}{{ page_title(_('Dev Derby Rules')) }}{% endblock %}

{% block content %}
<section id="content">
<div class="wrap">

  <header id="page-head">
    <nav id="nav-derby">
      <ul>
        <li><a href="{{url('demos_devderby_landing')}}">{{_("Home")}}</a></li>
        <li><a href="{{url('demos_devderby_landing')}}#upcoming">{{_("Challenges")}}</a></li>
        <li><em>{{_("Rules")}}</em></li>
        <li><a href="{{url('demos_devderby_landing')}}#tab-judging">{{_("Judging")}}</a></li>
        <li><a href="{{url('demos_devderby_landing')}}#challenge-prizes">{{_("Prizes")}}</a></li>
        <li><a href="{{url('demos_devderby_landing')}}#resources">{{_("Resources")}}</a></li>
      </ul>
    </nav>
  </header>

  <section id="content-main" class="full" role="main">
    <header id="derby-head">
      <p class="presents"><a href="{{ url('demos') }}">{{_("Mozilla Demo Studio")}}</a> {{_("presents")}}</p>
      <h1>Dev Derby</h1>
      <h2>Dev Derby Contest Official Rules</h2>
    </header>
    
    <h3>Introduction</h3>
    <p> The objective of this series of contests is to encourage the creation of demos that show what open web technologies can do. A new contest with a different theme will be conducted each month until we decide to stop.</p>
    
    <h3>Sponsor</h3>
    <p>The sponsor of this Contest is Mozilla Corporation, located at 650 Castro Street, Suite 300, Mountain View, CA 94041, USA (“Sponsor”).</p>
    
    <h3>Eligibility</h3> 
    <p>No purchase or fee is necessary to enter or claim any prize.</p>
    
    <p>The Contest is open to individuals who are at least the age of majority in their country of residence. Minors 13 years or older who reside in the U.S. and minors in certain other countries, depending on local laws, are also eligible to participate in the Contest but will be required to submit a signed parental consent form. Email us at ecompton at mozilla dot com for a parental consent form.</p>
    
    <p>The Contest is open only to individuals. It is not open to companies, educational institutions, organizations, etc. or to groups associated with such institutions. Entrants may not enter any demos in which such institution may claim ownership.</p>
    
    <p>The Contest is void in any country subject to a U.S boycott and where prohibited by law or restricted by law or regulations.</p>
    
    <p>Employees of Sponsor and its parent company, subsidiaries, affiliates, suppliers, advertising agencies, and the families and persons living in the same household as such employees, are not eligible to participate.</p>
    
    <p>By entering you agree to be bound by these Official Rules and all decisions of the Sponsor and judges, which are final and binding. The Contest is subject to all applicable laws.</p>
    
    <h3>How to Enter</h3>
    <p> To enter, visit the Mozilla Dev Derby, located at https://developer.mozilla.org/devderby (the “Dev Derby page”), review the contest information, create an account, and follow the instructions to submit your demo (“Entry”). As part of the account registration process you will be required to accept the Terms for Demo Contributors, which specify that the creative elements and source code of your Entry will be licensed under open licenses, among other things. Your Entry must comply with the requirements described for all demos and specifically for Entries to this Contest. Your Entry must be uploaded in one of the identified formats before the end of the Submission Period. You may submit as many Entries as you want.</p>
    
    <p>You must be the named and authorized account holder of the email address submitted in connection with your Entry. The authorized account holder is the natural person who is assigned to the email address by an internet access provider, online service provider, or other organization that is responsible for assigning email addresses or the domain associated with the submitted email address. Entries submitted will not be returned or acknowledged.</p>
    
    <p>Without limiting any other rights, the Sponsor has the right to, in the Sponsor's sole discretion, reject or remove from the Contest any Entry that, in the Sponsor's sole discretion, violates these Rules, any applicable Sponsor policy, any applicable laws, or is in any way harmful or objectionable. Sponsor also reserves the right to disqualify any entrant or Entry at the Sponsor's sole discretion. No correspondence shall be entered into.</p>
    
    <h3>Privacy</h3> 
    <p>Through your account registration you will provide us with your email address. We won’t request any other personal information from entrants. We will ask potential winners for their names and addresses so we can send the prize. All Entries and the information provided by entrants with their entries will be publicly available on the demo site and be posted to other sites as well. Except as otherwise stated herein or as otherwise agreed by you and the Sponsor, all other personal information you provide in connection with the Contest will be used only for purposes relating to this Contest, and will not be communicated to third-parties without prior permission or as otherwise specified in our Privacy Policy located at http://www.mozilla.com/en-US/privacy-policy.html.</p>
    
    <h3>Timing for Entry</h3>
    <p> A new Contest begins each month at 12:00:01 a.m. PT on the first day of the month, and ends at 11:59:59 p.m. PT on the last day of that month (“Contest Period”). Each day/date is calculated based on Pacific Time.  Each month’s Contest is separate, however, if you would like an Entry you submitted in a prior month considered for any particular Contest, just send us an email to speters at mozilla dot com. The winner of each month’s Contest will be announced by the 20th of the following month. Contests will be run for an indefinite number of months at Sponsor’s sole discretion. Sponsor will provide notice prior to the beginning of the final Contest.</p>
    
    <h3>Work Criteria</h3> 
    <p>All Entries must meet specific criteria to be accepted into the Contest.  Without limitation, the following conditions apply: (a) Entry must be compatible with and function properly in a current version of Firefox, Firefox Beta or Firefox Aurora, without requiring plug-ins; (b) the full source code, including that of any binary components, must be made available to Sponsor as part of the submission; (c) the description of the Entry included in your submission must be clear and accurate; (d) The Entry must be primarily your original work and may not include any unauthorized intellectual property of a third party; (e) The name of your Entry may not include any Mozilla trademarks or portions thereof; (f) Your Entry must be built using open technologies for the web, such as HTML5, CSS3, or JavaScript (or others); (g) Libraries and modules that are freely available to the public are allowed, but materials or code you must pay for are not. The Entry must further comply with any additional technical requirements set forth on the Contest web site and entry page. Sponsor reserves the right to modify any technical requirements during the course of the Contest in its reasonable discretion, by posting updated instructions on the Contest web site.</p>
    
    <p>In addition to the foregoing, Entries may not: (i) feature or reference any material that infringes upon the rights of any third party, including trademark, copyright, or rights of publicity; (ii) contain vulgar, offensive, obscene or indecent language, behavior or imagery; (iii) defame, libel or otherwise violate the rights of any third party; (iv) violate any federal, state or local laws or ordinances; or (v) be inappropriate, offensive, disparaging or lewd as determined by the Sponsor in its sole discretion. Entries that are, in Sponsor’s sole opinion, inappropriate, inconsistent with Sponsor’s image, disparaging or otherwise not in compliance with these Official Rules, may be disqualified.</p>
    
    <p>Sponsor reserves the right to review an Entry before posting it online, and to remove an Entry even after it has been posted. No guarantee is made that any particular Entry will or will not be posted or regarding the length of the review period. Sponsor reserves the right, in its absolute discretion, to determine if any particular Entry is appropriate for posting. Rejected Entries will not be acknowledged or returned. All Entries that are uploaded and made available for viewing by the general public will be deemed posted at the direction of the Entrant within the meaning of the Digital Millenium Copyright Act and the Communications Decency Act.</p>
    
    <h3>Selection of Monthly Winner</h3> 
    <p>Entries will be reviewed by a panel of judges appointed by Sponsor in its sole discretion. The judges will rate the demos on the following criteria: Technology (does the demo showcase the power of open Web technologies?), Originality (how innovative and unique is the demo?), Aesthetics (how good is the visual design and interaction experience?), and Practicality (how useful is this demo in enhancing the Web today?). Visitors to the demo site will have the opportunity to “like” Entries. The judges may take the number of “likes” received by Entries into consideration in their judging. Anyone who has been selected a winner will not be selected again during the same calendar year. The monthly winner will be announced on or about the 20th day of the following month.</p>
    
    <h3>Conditions of Eligibility for Potential Winners</h3> 
    <p>Potential winners may be required to sign and return an Affidavit of Eligibility and Liability/Publicity Release (except where imposing such condition is prohibited by law).  Failure to comply when requested may result in disqualification and selection of an alternate winner.  If any winner is a minor under the laws of his/her place of residence, prize may be awarded to parent or legal guardian who must sign all necessary documents.</p>
    
    <h3>Prizes</h3> 
    <p>The monthly 1st place prize is an unlocked Android phone. Approximate retail value: $500. All items not specified herein are winner’s responsibility, including but not limited to obtaining a subscription plan with a telecommunications carrier to use the phone. The monthly 2nd place prize is a laptop messenger bag. The monthly 3rd place prize is a limited edition MDN t-shirt. One (1) 1st place, one (1) 2nd place and one (1) 3rd place prize are available for each monthly Contest. Prizes are non-transferable and may not be exchanged for any other prize. Sponsor reserves the right to substitute a prize of comparable value in its sole discretion if the advertised prize becomes unavailable.  Limit one prize per person during any calendar year.</p>
    
    <h3>Winner Notification/Validation</h3> 
    <p>The winners for each month will be notified by email within approximately twenty (20) days after the end of that month. Each potential winner may be required to sign and return to Sponsor an affidavit of eligibility and liability/publicity release, where lawful, within ten (10) days of the date of winning notification; otherwise the prize may be forfeited, and the entrant having the next highest score will be deemed to be the winner.  If any winner is a minor under the laws of his/her place of residence, all documents must be signed by a parent or legal guardian. If a winner cannot be notified within five days after his or her selection, or in the event of non-compliance with any of these requirements, the prize will be forfeited, and the entrant having the next highest score will be deemed the winner.</p>
    
    <h3>Authorization to Use Winner’s Entry Information &amp; Name</h3>
    <p> By entering, you agree that Sponsor and its designees may use your name, user name, screen shot, basic information about your Entry, and your MDN page content in any media now known or hereafter developed for promotional and/or publicity purposes, unless prohibited by law. Each winner also agrees to participate in and cooperate with any promotional activity and/or publicity relating to the Contest as the Sponsor shall reasonably request from time to time.</p>
    
    <h3>Release of Liability</h3> 
    <p>By participating, you release the Sponsor and its subsidiaries, affiliates, partners, employees, directors, agents, advertising agencies, and all others associated with the development and execution of this Contest, from and against any and all injury, loss or damage caused or claimed to be caused by your participation in the Contest and/or the acceptance, awarding, receipt, use and/or misuse of the prize, and you agree that these entities are in no way responsible for any warranty, representation, or guarantee, expressed or implied, in fact or in law, relating to the Contest and/or the awarding of any prize except as may be expressly set forth in these Official Rules.</p>
    
    <p>You also agree to hold harmless Sponsor, its officers, directors, employees, divisions, affiliates, subsidiaries, and advertising and promotional agencies, from any claim by any third party relating to any rights in the Entry you submitted.</p>
    
    <h3>Representations and Warranties</h3> 
    <p>By entering, you warrant and represent that (a) you are the creator of your Entry and the owner of (and free of any adverse claim by any person, firm, or corporation), or have all necessary licenses to, all intellectual property rights in and to the Entry (exclusive of Mozilla’s intellectual property rights); (b) the Entry is original and the use of the Entry as described in these Rules will not infringe the proprietary rights, including without limitation the intellectual property rights, of any third party; (c) the use of the Entry, as described in these Rules, will be in compliance with any third-party licenses pertaining to the Entry; (d) the Entry is not obscene or libelous, or does not violate any rights of any third party, including but not limited to rights of privacy or publicity; (e) the Entry does not target anyone because of his or her membership in a certain social group, including race, gender, color, religion, belief, sexual orientation, disability, ethnicity, nationality, age, gender identity, or political affiliation, and does not contain a symbolic representation of any group that targets anyone because of his or her membership in a certain social group; (f) you have accurately categorized and described the type and nature of the Entry on the Entry Page; (g) the Entry does not contain any virus, spyware, malware, trap door, worm, or any other device, mechanism or code that is injurious or damaging to software or hardware used in conjunction with the Entry; (h) the Entry and its use as described in these Rules will not violate any federal, provincial, state or local laws or ordinances; (i) no employer or educational or other establishment has any rights in the Entry; (j) the Entry is consistent with these Rules; and (k) you have the right to grant to Sponsor and its designees the license granted below. By entering you agree to be bound by these Official Rules, including all eligibility requirements and all decisions of Sponsor, which are final and binding in all matters relating to the Contest.</p>
    
    <h3>Intellectual Property</h3> 
    <p>Any Entry entered in this Contest shall remain the exclusive property of the entrant. All the elements of your demo are yours (or the authors’). By entering, you are making your code available under an open source license (you choose among several options) as described in the Terms for Demo Contributors.</p>
    
    <h3>Mozilla’s Trademarks</h3>
    <p>The names Mozilla, Firefox, Thunderbird, Bugzilla and XUL, as well as the Mozilla logo, Firefox logo, Thunderbird logo and the red lizard logo are all registered trademarks of the Mozilla Foundation in the U.S. and several other countries. Any use of those or any other Sponsor (or Mozilla Foundation) trademark, trade name or logo must comply with the Mozilla Trademark Policies as posted at http://www.mozilla.org/foundation/trademarks/.</p>
    
    <h3>Disclaimers</h3>
    <p> Sponsor is not responsible for: (i) lost, late, misdirected, damaged, garbled or illegible entries; (ii) error, omission, interruption, deletion, defect, delay in operations or transmission, theft or destruction or unauthorized access to or alterations of entry materials, or for technical, network, telephone equipment, electronic, computer, hardware or software malfunctions of any kind, or inaccurate transmission of or failure to receive entry information by Sponsor on account of technical problems or traffic congestion on the Internet or at any web site or any combination thereof; or (iii) any injury or damage to entrant’s or any other person’s computer related to or resulting from participating in the Contest. Sponsor reserves the right to: (i) permanently disqualify from any Contest it sponsors any person it believes has intentionally violated these official rules; and (ii) suspend, modify or terminate the Contest if Sponsor believes, in its sole discretion, that malfunction, error, disruption or damage is impairing or will impair the administration, security, fairness, or integrity of the Contest. If the Contest is terminated before the scheduled end of the Contest Period, the Sponsor will determine winners from all eligible entries received as of the termination date in a fair and equitable manner as determined by Sponsor in its reasonable discretion. Persons found tampering with or abusing any aspect of the Contest, or whom the Sponsor believes to be causing or attempting or intending to cause any malfunction, error, disruption, or damage will be disqualified. The Sponsor reserves the right to disqualify any unauthorized entries or votes, including, without limitation, any entries or votes made through robotic, automatic, mechanical, programmed or similar multiple-entry, or entry/vote duplication, method and to disqualify any person or entity using such a method or who induces or encourages such activity.</p>
    
    <h3>Disputes</h3> 
    <p>These Official Rules and any disputes relating in any way to the Contest shall be governed exclusively by the laws of the State of California, USA, without regard to principles of conflicts of laws. By participating, you further agree that: (i) any and all disputes, claims, and causes of action arising out of or in connection with the Contest,  or any prizes awarded, shall be resolved individually without resort to any form of class action; (ii) any claims, judgments and awards shall be limited to actual out-of-pocket costs incurred, including costs associated with entering the Contest, but in no event attorney’s fees; and (iii) under no circumstances will any entrant be permitted to obtain any award for, and entrant hereby waives all rights to claim, punitive, incidental or consequential damages and any and all rights to have damages multiplied or otherwise increased and any other damages, other than damages for actual out-of-pocket expenses.</p>
    
    <h3>Winner Names</h3> 
    <p>The name of the monthly winners will be posted on the Dev Derby page for approximately 60-90 days after the selection of the winner for that month.</p>

  </section><!-- /#content-main -->


</div>
</section>
{% endblock %}<|MERGE_RESOLUTION|>--- conflicted
+++ resolved
@@ -1,9 +1,6 @@
 {% extends "demos/base.html" %}
 
-<<<<<<< HEAD
-=======
 {% block pageid %}devderby{% endblock %}
->>>>>>> fd5d452b
 {% block bodyclass %}section-demos devderby plain{% endblock %}
 
 {% block extrahead %}
