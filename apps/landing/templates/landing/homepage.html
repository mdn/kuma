--- conflicted
+++ resolved
@@ -14,14 +14,10 @@
   <meta name="twitter:description" content="{{ seo_description }}">
   <meta name="twitter:title" content="{{ social_title }}">
   <meta property="og:title" content="{{ social_title }}">
-<<<<<<< HEAD
 
-  {{ css('home') }}
   {% if waffle.flag('search_suggestions') %}
   {{ css('search-suggestions') }}
   {% endif %}
-=======
->>>>>>> a1cb590a
 {% endblock %}
 
 {% block content %}
