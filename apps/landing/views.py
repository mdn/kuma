--- conflicted
+++ resolved
@@ -2,12 +2,7 @@
 
 import constance.config
 
-<<<<<<< HEAD
 from devmo import SECTION_USAGE
-from feeder.models import Bundle
-=======
-from devmo import SECTION_USAGE, SECTION_APPS, SECTION_HACKS
->>>>>>> 9ab41c91
 from kuma.demos.models import Submission
 from kuma.feeder.models import Bundle
 
