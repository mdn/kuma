[tool.poetry]
name = "kuma"
version = "0.0.0"
license = "MPL-2.0"
description = "The MDN Web Docs site"
authors = ["MDN Devs <mdn-dev@mozilla.com>"]
homepage = "https://developer.mozilla.org"
repository = "https://github.com/mdn/kuma"
documentation = "https://kuma.readthedocs.io"

[tool.poetry.dependencies]
python = "^3.10"

celery = "^4.4.7"
dj-database-url = "^0.5.0"
dj-email-url = "^1"
django = "^3"
django-decorator-include = "^3.0"
django-extensions = "^2.2.6"
django-ratelimit = "2.0.0"
django-redis = "^5.0.0" # (Django cache backend)
elasticsearch = "^7.14.1"
elasticsearch-dsl = "^7.4.0"
gunicorn = "^20.1.0"
newrelic = "6.8.1.164"
python-decouple = "^3.4"
pytz = "^2021.1"
redo = "^2.0.4"
requests = "^2.26.0"
urlwait = "^1.0"
gevent = {extras = ["gevent"], version = "^21.8.0"}
psycopg2-binary = "^2.9.1"
sentry-sdk = "^1.3.1"
whitenoise = "^5.3.0"
mozilla-django-oidc = "^2.0.0"
django-ninja = "^0.16.1"

[tool.poetry.dev-dependencies]
# Development Tools
werkzeug = "^1.0" # Enables runserver_plus from django-extensions

# Testing
braceexpand = "^0.1.7"
pytest = "~6.2"
pytest-base-url = "^1.4.2"
pytest-cov = "~3.0.0"
pytest-django = "~4.5.2"
pytest-metadata = "^1.11.0"
pytest-rerunfailures = "^10.2"
requests-mock = "^1.9.3"

ElasticMock = "^1.8.0"

# Linting
black = "^22.1.0"
flake8 = "^3.9.2"
flake8-isort = "^4.1.1"
dennis = "^0.9" # Used by `make localetest` to lint po files
isort = "^5.10.1"

# Pinned Dependencies
coverage = {extras = ["toml"], version = "^6"} # Use optional toml support
pytest-watch = "^4.2.0"
honcho = "^1.0.1"
ipdb = "^0.13.9"
<<<<<<< HEAD
ipython = "^7.27.0"
model-bakery = "^1.4.0"
=======
ipython = "^7.31.1"
>>>>>>> e73e4e61

[tool.black]
target-version = ["py38"]

[tool.coverage.run]
source = ["kuma"]
branch = true
dynamic_context = "test_function"

[tool.coverage.report]
omit = ["*migrations*", "*/management/commands/*"]

[tool.coverage.html]
show_contexts = true

[tool.isort]
profile = "black"

[build-system]
requires = ["poetry>=0.12"]
build-backend = "poetry.masonry.api"<|MERGE_RESOLUTION|>--- conflicted
+++ resolved
@@ -63,12 +63,8 @@
 pytest-watch = "^4.2.0"
 honcho = "^1.0.1"
 ipdb = "^0.13.9"
-<<<<<<< HEAD
-ipython = "^7.27.0"
+ipython = "^7.31.1"
 model-bakery = "^1.4.0"
-=======
-ipython = "^7.31.1"
->>>>>>> e73e4e61
 
 [tool.black]
 target-version = ["py38"]
