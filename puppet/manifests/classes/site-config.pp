--- conflicted
+++ resolved
@@ -28,6 +28,14 @@
             ensure => file,
             source => "$PROJ_DIR/puppet/files/tmp/init.sql",
             owner => "vagrant", group => "vagrant", mode => 0644;
+        "/tmp/wikidb.sql":
+            ensure => file,
+            source => "$PROJ_DIR/puppet/files/tmp/wikidb.sql",
+            owner => "vagrant", group => "vagrant", mode => 0644;
+        "/tmp/phpbb.sql":
+            ensure => file,
+            source => "$PROJ_DIR/puppet/files/tmp/phpbb.sql",
+            owner => "vagrant", group => "vagrant", mode => 0644;
     }
     service { "mysqld": 
         ensure => running, 
@@ -43,11 +51,19 @@
                 File["/tmp/init.sql"],
                 Service["mysqld"] 
             ];
+        # HACK: Kind of icky, but I just took a snapshot of a configured deki install
+        "setup_mysql_wikidb":
+            command => "/usr/bin/mysql -u root wikidb < /tmp/wikidb.sql",
+            unless => "/usr/bin/mysql -uroot wikidb -B -e 'show tables' 2>&1 | grep -q 'pages'",
+            require => [ 
+                File["/tmp/wikidb.sql"],
+                Service["mysqld"], 
+                Exec["setup_mysql_databases_and_users"] 
+            ];
     }
+    
 }
 
-<<<<<<< HEAD
-=======
 class sphinx_config {
     exec {
         "sphinx_reindex":
@@ -62,7 +78,6 @@
     }
 }
 
->>>>>>> a07012d1
 class kuma_config {
     file {
         "/vagrant/media/uploads": 
