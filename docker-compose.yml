--- conflicted
+++ resolved
@@ -79,13 +79,8 @@
   redis:
     # The version of this Redis image should be kept synchronized with production. It
     # should match the "redis_engine_version" variable in the following Terraform file:
-<<<<<<< HEAD
-    # https://github.com/mdn/infra/blob/master/apps/mdn/mdn-aws/infra/modules/multi_region/redis/variables.tf
+    # https://github.com/mdn/infra/blob/main/apps/mdn/mdn-aws/infra/modules/multi_region/redis/variables.tf
     image: redis:5.0.6
 
 volumes:
-  db:
-=======
-    # https://github.com/mdn/infra/blob/main/apps/mdn/mdn-aws/infra/modules/multi_region/redis/variables.tf
-    image: redis:5.0.6
->>>>>>> 0f4806bb
+  db: